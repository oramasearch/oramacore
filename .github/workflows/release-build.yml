--- conflicted
+++ resolved
@@ -64,8 +64,6 @@
             ./target/release/oramacore-writer
           token: ${{ secrets.GITHUB_TOKEN }}
 
-<<<<<<< HEAD
-=======
       # Docker Setup and Build Steps
       - name: Set up Docker Buildx
         uses: docker/setup-buildx-action@v3
@@ -138,5 +136,4 @@
             --project=${{ secrets.GCP_PROJECT }} \
             --branch=${{ secrets.GCP_BRANCH }} \
             --region=${{ secrets.GCP_REGION }} \
-            --quiet > /dev/null 2>&1
->>>>>>> 3acbf6e6
+            --quiet > /dev/null 2>&1