--- conflicted
+++ resolved
@@ -169,7 +169,6 @@
           push: true
           tags: |
             oramasearch/oramacore-arm64:${{ steps.get_version.outputs.VERSION }}
-<<<<<<< HEAD
             oramasearch/oramacore-arm64:latest
 
       - name: Build and push OramaCore ARM64 (RC)
@@ -181,7 +180,4 @@
           platforms: linux/arm64
           push: true
           tags: |
-            oramasearch/oramacore-arm64:${{ steps.get_version.outputs.VERSION }}
-=======
-            oramasearch/oramacore-arm64:latest
->>>>>>> 9bafd678
+            oramasearch/oramacore-arm64:${{ steps.get_version.outputs.VERSION }}