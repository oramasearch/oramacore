--- conflicted
+++ resolved
@@ -23,11 +23,7 @@
         default_embedding_model: MultilingualE5Small
         # The maximum number of request to javascript runtime that can be stored in the queue
         # NB: the elements are in memory, so be careful with this value
-<<<<<<< HEAD
-        javascript_queue_limit: 50000
-=======
-        javascript_queue_limit: 500
->>>>>>> 0d98607d
+        javascript_queue_limit: 500000
 
 reader_side:
     input: in-memory
