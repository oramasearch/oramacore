use std::{
    collections::HashMap,
    path::PathBuf,
    sync::{
        atomic::{AtomicU16, AtomicU64},
        Arc,
    },
};

<<<<<<< HEAD
use anyhow::{anyhow, Context, Ok, Result};
use dashmap::DashMap;
use redact::Secret;
=======
use anyhow::{anyhow, bail, Context, Ok, Result};
use doc_id_storage::DocIdStorage;
>>>>>>> d3d9d1a4
use serde::{Deserialize, Serialize};
use tokio::sync::RwLock;
use tracing::{debug, info, instrument, trace, warn};

use crate::{
    collection_manager::{
        dto::{ApiKey, CollectionDTO, FieldId},
        sides::hooks::{HookName, HooksRuntime},
    },
    file_utils::BufferedFile,
    metrics::{CommitLabels, COMMIT_METRIC},
    nlp::{locales::Locale, NLPService, TextParser},
    types::{CollectionId, ComplexType, Document, DocumentId, ScalarType, ValueType},
};

use crate::collection_manager::dto::{LanguageDTO, TypedField};

use super::{
    embedding::EmbeddingCalculationRequest, CollectionField, CollectionWriteOperation,
    OperationSender, SerializedFieldIndexer, WriteOperation,
};

mod doc_id_storage;

pub const DEFAULT_EMBEDDING_FIELD_NAME: &str = "___orama_auto_embedding";

pub struct CollectionWriter {
    id: CollectionId,
    description: Option<String>,
    default_language: LanguageDTO,
<<<<<<< HEAD
    fields: DashMap<String, (ValueType, CollectionField)>,
    write_api_key: ApiKey,
=======
    fields: RwLock<HashMap<FieldId, (String, ValueType, CollectionField)>>,
>>>>>>> d3d9d1a4

    collection_document_count: AtomicU64,

    field_id_generator: AtomicU16,
    field_id_by_name: RwLock<HashMap<String, FieldId>>,

    embedding_sender: tokio::sync::mpsc::Sender<EmbeddingCalculationRequest>,

    doc_id_storage: RwLock<DocIdStorage>,
}

impl CollectionWriter {
    pub fn new(
        id: CollectionId,
        description: Option<String>,
        write_api_key: ApiKey,
        default_language: LanguageDTO,
        embedding_sender: tokio::sync::mpsc::Sender<EmbeddingCalculationRequest>,
    ) -> Self {
        Self {
            id: id.clone(),
            description,
            write_api_key,
            default_language,
            collection_document_count: Default::default(),
            fields: Default::default(),
            field_id_by_name: Default::default(),
            field_id_generator: Default::default(),
            embedding_sender,
            doc_id_storage: Default::default(),
        }
    }

<<<<<<< HEAD
    pub fn check_write_api_key(&self, api_key: ApiKey) -> Result<()> {
        if self.write_api_key == api_key {
            Ok(())
        } else {
            Err(anyhow!("Invalid write api key"))
        }
    }

    pub fn as_dto(&self) -> CollectionDTO {
=======
    pub async fn as_dto(&self) -> CollectionDTO {
        let fields = self.fields.read().await;
        let fields = fields
            .iter()
            .map(|(_, (key, v, _))| (key.clone(), v.clone()))
            .collect();

>>>>>>> d3d9d1a4
        CollectionDTO {
            id: self.id.clone(),
            description: self.description.clone(),
            document_count: self
                .collection_document_count
                .load(std::sync::atomic::Ordering::Relaxed),
            fields,
        }
    }

    pub async fn set_embedding_hook(&self, hook_name: HookName) -> Result<()> {
        let field_id_by_name = self.field_id_by_name.read().await;
        let field_id = field_id_by_name
            .get(DEFAULT_EMBEDDING_FIELD_NAME)
            .cloned()
            .context("Field for embedding not found")?;
        drop(field_id_by_name);

        let mut w = self.fields.write().await;
        let field = match w.get_mut(&field_id) {
            None => bail!("Field for embedding not found"),
            Some((_, _, field)) => field,
        };
        field.set_embedding_hook(hook_name);

        Ok(())
    }

    pub async fn process_new_document(
        &self,
        doc_id: DocumentId,
        doc: Document,
        sender: OperationSender,
        hooks_runtime: Arc<HooksRuntime>,
    ) -> Result<()> {
        self.collection_document_count
            .fetch_add(1, std::sync::atomic::Ordering::Relaxed);

        sender
            .send(WriteOperation::Collection(
                self.id.clone(),
                CollectionWriteOperation::InsertDocument {
                    doc_id,
                    doc: doc.into_raw()?,
                },
            ))
            .await
            .map_err(|e| anyhow!("Error sending document to index writer: {:?}", e))?;

        // Those `?` is never triggered, but it's here to make the compiler happy
        // TODO: do this better
        let doc_id_str = doc
            .inner
            .get("id")
            .context("Document does not have an id")?
            .as_str()
            .context("Document id is not a string")?;
        let mut doc_id_storage = self.doc_id_storage.write().await;
        doc_id_storage.insert_document_id(doc_id_str.to_string(), doc_id);
        drop(doc_id_storage);

        let fields_to_index = self
            .get_fields_to_index(doc.clone(), sender.clone(), hooks_runtime)
            .await
            .context("Cannot get fields to index")?;
        trace!("Fields to index: {:?}", fields_to_index);

        let flatten = doc.clone().into_flatten();

        let r = self.fields.read().await;
        for field_id in fields_to_index {
            let (field_name, _, field) = match r.get(&field_id) {
                None => {
                    info!("Field not indexed");
                    continue;
                }
                Some(v) => v,
            };

            field
                .get_write_operations(doc_id, &flatten, sender.clone())
                .await
                .with_context(|| format!("Cannot index field {}", field_name))?;
        }

        trace!("Document field indexed");

        Ok(())
    }

    fn value_to_typed_field(&self, value_type: ValueType) -> Option<TypedField> {
        match value_type {
            ValueType::Scalar(ScalarType::String) => {
                Some(TypedField::Text(self.default_language.into()))
            }
            ValueType::Scalar(ScalarType::Number) => Some(TypedField::Number),
            ValueType::Scalar(ScalarType::Boolean) => Some(TypedField::Bool),
            _ => None, // @todo: support other types
        }
    }

    fn get_text_parser(&self, locale: Locale) -> Arc<TextParser> {
        // TextParser is expensive to create, so we cache it
        // TODO: add a cache
        let parser = TextParser::from_locale(locale);
        Arc::new(parser)
    }

    pub async fn register_fields(
        &self,
        typed_fields: HashMap<String, TypedField>,
        sender: OperationSender,
        hooks_runtime: Arc<HooksRuntime>,
    ) -> Result<()> {
        for (field_name, field_type) in typed_fields {
            debug!(
                "Registering field {} with type {:?}",
                field_name, field_type
            );

            let field_id = self.field_id_by_name.read().await.get(&field_name).cloned();
            // Avoid creating fields that already exists
            if field_id.is_some() {
                continue;
            }

            let field_id = self
                .field_id_generator
                .fetch_add(1, std::sync::atomic::Ordering::Relaxed);
            let field_id = FieldId(field_id);
            let mut field_id_by_name = self.field_id_by_name.write().await;
            field_id_by_name.insert(field_name.clone(), field_id);
            drop(field_id_by_name);

            self.create_field(
                field_id,
                field_name,
                field_type,
                self.embedding_sender.clone(),
                sender.clone(),
                hooks_runtime.clone(),
            )
            .await
            .context("Cannot create field")?;
        }

        Ok(())
    }

    #[instrument(skip(self, field_id, sender, embedding_sender, hooks_runtime))]
    async fn create_field(
        &self,
        field_id: FieldId,
        field_name: String,
        typed_field: TypedField,
        embedding_sender: tokio::sync::mpsc::Sender<EmbeddingCalculationRequest>,
        sender: OperationSender,
        hooks_runtime: Arc<HooksRuntime>,
    ) -> Result<()> {
        let mut w = self.fields.write().await;
        match &typed_field {
            TypedField::Embedding(embedding_field) => {
                w.insert(
                    field_id,
                    (
                        field_name.clone(),
                        ValueType::Complex(ComplexType::Embedding),
                        CollectionField::new_embedding(
                            embedding_field.model,
                            embedding_field.document_fields.clone(),
                            embedding_sender,
                            hooks_runtime,
                            self.id.clone(),
                            field_id,
                        ),
                    ),
                );
            }
            TypedField::Text(locale) => {
                let parser = self.get_text_parser(*locale);
                w.insert(
                    field_id,
                    (
                        field_name.clone(),
                        ValueType::Scalar(ScalarType::String),
                        CollectionField::new_string(
                            parser,
                            self.id.clone(),
                            field_id,
                            field_name.clone(),
                        ),
                    ),
                );
            }
            TypedField::Number => {
                w.insert(
                    field_id,
                    (
                        field_name.clone(),
                        ValueType::Scalar(ScalarType::Number),
                        CollectionField::new_number(self.id.clone(), field_id, field_name.clone()),
                    ),
                );
            }
            TypedField::Bool => {
                w.insert(
                    field_id,
                    (
                        field_name.clone(),
                        ValueType::Scalar(ScalarType::Boolean),
                        CollectionField::new_bool(self.id.clone(), field_id, field_name.clone()),
                    ),
                );
            }
        }
        drop(w);

        sender
            .send(WriteOperation::Collection(
                self.id.clone(),
                CollectionWriteOperation::CreateField {
                    field_id,
                    field_name,
                    field: typed_field,
                },
            ))
            .await
            .context("Cannot sent creation field")?;
        info!("Field created");

        Ok(())
    }

    #[instrument(skip(self, doc, sender, hooks_runtime))]
    async fn get_fields_to_index(
        &self,
        doc: Document,
        sender: OperationSender,
        hooks_runtime: Arc<HooksRuntime>,
    ) -> Result<Vec<FieldId>> {
        let flatten = doc.clone().into_flatten();
        let schema = flatten.get_field_schema();

        let mut field_ids = vec![];
        let field_id_by_name = self.field_id_by_name.read().await;
        if let Some(field_id) = field_id_by_name.get(DEFAULT_EMBEDDING_FIELD_NAME) {
            field_ids.push(*field_id);
        }
        drop(field_id_by_name);

        for (field_name, value_type) in schema {
            let field_id_by_name = self.field_id_by_name.read().await;
            let field_id = field_id_by_name.get(&field_name).cloned();
            drop(field_id_by_name);

            if let Some(field_id) = field_id {
                field_ids.push(field_id);
                continue;
            }

            let field_id = self
                .field_id_generator
                .fetch_add(1, std::sync::atomic::Ordering::Relaxed);
            let field_id = FieldId(field_id);
            let mut field_id_by_name = self.field_id_by_name.write().await;
            field_id_by_name.insert(field_name.clone(), field_id);
            drop(field_id_by_name);

            field_ids.push(field_id);

            // @todo: add support to other types
            if let Some(typed_field) = self.value_to_typed_field(value_type.clone()) {
                self.create_field(
                    field_id,
                    field_name,
                    typed_field,
                    self.embedding_sender.clone(),
                    sender.clone(),
                    hooks_runtime.clone(),
                )
                .await
                .context("Cannot create field")?;
            } else {
                warn!("Field type not supported: {:?}", value_type);
            }
        }

        Ok(field_ids)
    }

    pub async fn delete_documents(
        &self,
        doc_ids: Vec<String>,
        sender: OperationSender,
    ) -> Result<()> {
        let doc_ids = self
            .doc_id_storage
            .write()
            .await
            .remove_document_id(doc_ids);
        info!(coll_id= ?self.id, ?doc_ids, "Deleting documents");

        let doc_ids_len = doc_ids.len();

        sender
            .send(WriteOperation::Collection(
                self.id.clone(),
                CollectionWriteOperation::DeleteDocuments { doc_ids },
            ))
            .await?;

        self.collection_document_count
            .fetch_sub(doc_ids_len as u64, std::sync::atomic::Ordering::Relaxed);

        Ok(())
    }

    pub async fn commit(&self, path: PathBuf) -> Result<()> {
        info!(coll_id= ?self.id, "Committing collection");

        let m = COMMIT_METRIC.create(CommitLabels {
            side: "write",
            collection: self.id.0.clone(),
            index_type: "info",
        });
        std::fs::create_dir_all(&path).context("Cannot create collection directory")?;

        let fields = self.fields.read().await;
        let fields = fields
            .iter()
            .map(|(_, (k, _, indexer))| (k.clone(), indexer.serialized()))
            .collect();

        let field_id_by_name = self.field_id_by_name.read().await;
        let field_id_by_name: Vec<_> = field_id_by_name
            .iter()
            .map(|(k, v)| (k.clone(), *v))
            .collect();

        let doc_id_storage_path = path.join("doc_id_storage");
        self.doc_id_storage
            .read()
            .await
            .commit(doc_id_storage_path.clone())
            .context("Cannot commit doc_id_storage")?;

        let dump = CollectionDump::V1(CollectionDumpV1 {
            id: self.id.clone(),
            description: self.description.clone(),
            write_api_key: self.write_api_key.0.expose_secret().clone(),
            default_language: self.default_language,
            fields,
            document_count: self
                .collection_document_count
                .load(std::sync::atomic::Ordering::Relaxed),
            field_id_generator: self
                .field_id_generator
                .load(std::sync::atomic::Ordering::Relaxed),
            field_id_by_name,
            doc_id_storage_path,
        });

        BufferedFile::create_or_overwrite(path.join("info.json"))
            .context("Cannot create info.json file")?
            .write_json_data(&dump)
            .context("Cannot serialize collection info")?;

        drop(m);

        Ok(())
    }

    pub async fn load(
        &mut self,
        path: PathBuf,
        hooks_runtime: Arc<HooksRuntime>,
        nlp_service: Arc<NLPService>,
    ) -> Result<()> {
        let dump: CollectionDump = BufferedFile::open(path.join("info.json"))
            .context("Cannot open info.json file")?
            .read_json_data()
            .context("Cannot deserialize collection info")?;

        let CollectionDump::V1(dump) = dump;

        self.id = dump.id;
        self.description = dump.description;
        self.write_api_key = ApiKey(Secret::new(dump.write_api_key));
        self.default_language = dump.default_language;
        self.field_id_by_name = RwLock::new(dump.field_id_by_name.into_iter().collect());
        self.doc_id_storage = RwLock::new(DocIdStorage::load(dump.doc_id_storage_path)?);

        for (field_name, serialized) in dump.fields {
            let field_id_by_name = self.field_id_by_name.read().await;
            let field_id = match field_id_by_name.get(&field_name) {
                None => {
                    return Err(anyhow!(
                        "Field {} not found in field_id_by_name",
                        field_name
                    ));
                }
                Some(field_id) => *field_id,
            };
            drop(field_id_by_name);

            let (value_type, collection_field): (ValueType, CollectionField) = match serialized {
                SerializedFieldIndexer::String(locale) => (
                    ValueType::Scalar(ScalarType::String),
                    CollectionField::new_string(
                        nlp_service.get(locale),
                        self.id.clone(),
                        field_id,
                        field_name.clone(),
                    ),
                ),
                SerializedFieldIndexer::Number => (
                    ValueType::Scalar(ScalarType::Number),
                    CollectionField::new_number(self.id.clone(), field_id, field_name.clone()),
                ),
                SerializedFieldIndexer::Bool => (
                    ValueType::Scalar(ScalarType::Boolean),
                    CollectionField::new_bool(self.id.clone(), field_id, field_name.clone()),
                ),
                SerializedFieldIndexer::Embedding(model, fields) => (
                    ValueType::Complex(ComplexType::Embedding),
                    CollectionField::new_embedding(
                        model.0,
                        fields,
                        self.embedding_sender.clone(),
                        hooks_runtime.clone(),
                        self.id.clone(),
                        field_id,
                    ),
                ),
            };
            let mut w = self.fields.write().await;
            w.insert(field_id, (field_name, value_type, collection_field));
        }
        self.collection_document_count
            .store(dump.document_count, std::sync::atomic::Ordering::Relaxed);
        self.field_id_generator = AtomicU16::new(dump.field_id_generator);

        Ok(())
    }
}

#[derive(Debug, Serialize, Deserialize)]
#[serde(tag = "version")]
enum CollectionDump {
    #[serde(rename = "1")]
    V1(CollectionDumpV1),
}

#[derive(Debug, Serialize, Deserialize)]
struct CollectionDumpV1 {
    id: CollectionId,
    description: Option<String>,
    write_api_key: String,
    default_language: LanguageDTO,
    fields: Vec<(String, SerializedFieldIndexer)>,
    document_count: u64,
    field_id_generator: u16,
    field_id_by_name: Vec<(String, FieldId)>,
    doc_id_storage_path: PathBuf,
}<|MERGE_RESOLUTION|>--- conflicted
+++ resolved
@@ -7,14 +7,11 @@
     },
 };
 
-<<<<<<< HEAD
 use anyhow::{anyhow, Context, Ok, Result};
 use dashmap::DashMap;
 use redact::Secret;
-=======
 use anyhow::{anyhow, bail, Context, Ok, Result};
 use doc_id_storage::DocIdStorage;
->>>>>>> d3d9d1a4
 use serde::{Deserialize, Serialize};
 use tokio::sync::RwLock;
 use tracing::{debug, info, instrument, trace, warn};
@@ -45,13 +42,8 @@
     id: CollectionId,
     description: Option<String>,
     default_language: LanguageDTO,
-<<<<<<< HEAD
-    fields: DashMap<String, (ValueType, CollectionField)>,
+    fields: RwLock<HashMap<FieldId, (String, ValueType, CollectionField)>>,
     write_api_key: ApiKey,
-=======
-    fields: RwLock<HashMap<FieldId, (String, ValueType, CollectionField)>>,
->>>>>>> d3d9d1a4
-
     collection_document_count: AtomicU64,
 
     field_id_generator: AtomicU16,
@@ -84,7 +76,6 @@
         }
     }
 
-<<<<<<< HEAD
     pub fn check_write_api_key(&self, api_key: ApiKey) -> Result<()> {
         if self.write_api_key == api_key {
             Ok(())
@@ -93,8 +84,6 @@
         }
     }
 
-    pub fn as_dto(&self) -> CollectionDTO {
-=======
     pub async fn as_dto(&self) -> CollectionDTO {
         let fields = self.fields.read().await;
         let fields = fields
@@ -102,7 +91,6 @@
             .map(|(_, (key, v, _))| (key.clone(), v.clone()))
             .collect();
 
->>>>>>> d3d9d1a4
         CollectionDTO {
             id: self.id.clone(),
             description: self.description.clone(),
