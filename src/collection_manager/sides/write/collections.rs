use std::collections::HashMap;
use std::ops::Deref;
use std::path::PathBuf;
use std::sync::Arc;

use anyhow::{anyhow, Context, Ok, Result};
use serde::Deserialize;
use tokio::sync::{RwLock, RwLockReadGuard};
use tracing::{info, instrument};

use crate::collection_manager::sides::hooks::HooksRuntime;
use crate::{
    collection_manager::dto::CollectionDTO, file_utils::list_directory_in_path, types::CollectionId,
};

use crate::collection_manager::dto::{CreateCollectionOptionDTO, LanguageDTO};

use super::OperationSender;
use super::{collection::CollectionWriter, embedding::EmbeddingCalculationRequest, WriteOperation};

pub struct CollectionsWriter {
    collections: RwLock<HashMap<CollectionId, CollectionWriter>>,
    config: CollectionsWriterConfig,
    embedding_sender: tokio::sync::mpsc::Sender<EmbeddingCalculationRequest>,
}

#[derive(Debug, Deserialize, Clone)]
pub struct CollectionsWriterConfig {
    pub data_dir: PathBuf,
    #[serde(default = "embedding_queue_limit_default")]
    pub embedding_queue_limit: usize,
}

fn embedding_queue_limit_default() -> usize {
    50
}

impl CollectionsWriter {
    pub fn new(
        config: CollectionsWriterConfig,
        embedding_sender: tokio::sync::mpsc::Sender<EmbeddingCalculationRequest>,
    ) -> CollectionsWriter {
        CollectionsWriter {
            collections: Default::default(),
            config,
            embedding_sender,
        }
    }

    pub async fn get_collection<'s, 'coll>(
        &'s self,
        id: CollectionId,
    ) -> Option<CollectionWriteLock<'coll>>
    where
        's: 'coll,
    {
        let r = self.collections.read().await;
        CollectionWriteLock::try_new(r, id)
    }

    pub async fn create_collection(
        &self,
        collection_option: CreateCollectionOptionDTO,
<<<<<<< HEAD
        sender: OperationSender,
=======
        sender: Sender<WriteOperation>,
        hooks_runtime: Arc<HooksRuntime>,
>>>>>>> 65691b1c
    ) -> Result<()> {
        let CreateCollectionOptionDTO {
            id,
            description,
            language,
            typed_fields,
        } = collection_option;

        info!("Creating collection {:?}", id);

        let collection = CollectionWriter::new(
            id.clone(),
            description,
            language.unwrap_or(LanguageDTO::English),
            self.embedding_sender.clone(),
        );

        sender
            .send(WriteOperation::CreateCollection { id: id.clone() })
            .context("Cannot send create collection")?;

        collection
            .register_fields(typed_fields, sender.clone(), hooks_runtime)
            .await
            .context("Cannot register fields")?;

        let mut collections = self.collections.write().await;
        if collections.contains_key(&id) {
            // This error should be typed.
            // todo: create a custom error type
            return Err(anyhow!(format!("Collection \"{}\" already exists", id.0)));
        }
        collections.insert(id, collection);
        drop(collections);

        Ok(())
    }

    pub async fn list(&self) -> Vec<CollectionDTO> {
        let collections = self.collections.read().await;

        collections.iter().map(|(_, coll)| coll.as_dto()).collect()
    }

    pub async fn commit(&self) -> Result<()> {
        let data_dir = &self.config.data_dir;

        // This `write lock` will not change the content of the collections
        // But it is requered to ensure that the collections are not being modified
        // while we are saving them to disk
        let mut collections = self.collections.write().await;

        std::fs::create_dir_all(data_dir).context("Cannot create data directory")?;

        for (collection_id, collection) in collections.iter_mut() {
            let collection_dir = data_dir.join(collection_id.0.clone());
            collection.commit(collection_dir)?;
        }

        // Now it is safe to drop the lock
        // because we safe everything to disk
        drop(collections);

        Ok(())
    }

    #[instrument(skip(self))]
    pub async fn load(&mut self, hooks_runtime: Arc<HooksRuntime>) -> Result<()> {
        // `&mut self` isn't needed here
        // but we need to ensure that the method is not called concurrently
        let data_dir = &self.config.data_dir;

        info!("Loading collections from disk from {:?}", data_dir);

        let collection_dirs =
            list_directory_in_path(data_dir).context("Cannot read collection list from disk")?;

        let collection_dirs = match collection_dirs {
            Some(collection_dirs) => collection_dirs,
            None => {
                info!(
                    "No collections found in data directory {:?}. Skipping load.",
                    data_dir
                );
                return Ok(());
            }
        };

        for collection_dir in collection_dirs {
            let file_name = collection_dir
                .file_name()
                .expect("File name is always given at this point");
            let file_name: String = file_name.to_string_lossy().into();

            let collection_id = CollectionId(file_name);

            let mut collection = CollectionWriter::new(
                collection_id.clone(),
                None,
                LanguageDTO::English,
                self.embedding_sender.clone(),
            );
            collection
                .load(collection_dir, hooks_runtime.clone())
                .await?;

            self.collections
                .write()
                .await
                .insert(collection_id, collection);
        }

        Ok(())
    }
}

pub struct CollectionWriteLock<'guard> {
    lock: RwLockReadGuard<'guard, HashMap<CollectionId, CollectionWriter>>,
    id: CollectionId,
}

impl<'guard> CollectionWriteLock<'guard> {
    pub fn try_new(
        lock: RwLockReadGuard<'guard, HashMap<CollectionId, CollectionWriter>>,
        id: CollectionId,
    ) -> Option<Self> {
        let guard = lock.get(&id);
        match &guard {
            Some(_) => {
                let _ = guard;
                Some(CollectionWriteLock { lock, id })
            }
            None => None,
        }
    }
}

impl Deref for CollectionWriteLock<'_> {
    type Target = CollectionWriter;

    fn deref(&self) -> &Self::Target {
        // safety: the collection contains the id because we checked it before
        // no one can remove the collection from the map because we hold a read lock
        self.lock.get(&self.id).unwrap()
    }
}

#[cfg(test)]
mod tests {
    use super::*;

    #[tokio::test]
    async fn test_writer_sync_send() {
        fn assert_sync_send<T: Sync + Send>() {}
        assert_sync_send::<CollectionsWriter>();
    }
}<|MERGE_RESOLUTION|>--- conflicted
+++ resolved
@@ -61,12 +61,8 @@
     pub async fn create_collection(
         &self,
         collection_option: CreateCollectionOptionDTO,
-<<<<<<< HEAD
         sender: OperationSender,
-=======
-        sender: Sender<WriteOperation>,
         hooks_runtime: Arc<HooksRuntime>,
->>>>>>> 65691b1c
     ) -> Result<()> {
         let CreateCollectionOptionDTO {
             id,
