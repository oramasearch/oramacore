use std::{
    collections::{HashMap, HashSet},
    path::PathBuf,
    sync::{
        atomic::{AtomicU64, Ordering},
        Arc,
    },
};

use anyhow::{anyhow, Context, Result};
use committed::CommittedCollection;
use dashmap::DashMap;
<<<<<<< HEAD
use redact::Secret;
=======
use dump::{CollectionInfo, CollectionInfoV1};
use merge::{merge_bool_field, merge_number_field, merge_string_field, merge_vector_field};
>>>>>>> d3d9d1a4
use serde::{Deserialize, Serialize};
use tokio::{
    join,
    sync::{Mutex, RwLock},
};
use tracing::{debug, error, info, instrument, trace, warn};
use uncommitted::UncommittedCollection;

mod committed;
mod merge;
mod uncommitted;

use crate::{
    ai::{AIService, OramaModel},
    collection_manager::{
        dto::{
<<<<<<< HEAD
            ApiKey, EmbeddingTypedField, FacetDefinition, FacetResult, FieldId, Filter, Limit,
            Properties, SearchMode, SearchParams, TypedField,
        },
        sides::{
            CollectionWriteOperation, DocumentFieldIndexOperation, Offset, OramaModelSerializable,
=======
            self, BM25Scorer, FacetDefinition, FacetResult, FieldId, Filter, Limit, NumberFilter,
            Properties, SearchMode, SearchParams,
>>>>>>> d3d9d1a4
        },
        sides::{CollectionWriteOperation, Offset, OramaModelSerializable},
    },
    file_utils::BufferedFile,
    metrics::{
        CommitLabels, SearchFilterLabels, SearchLabels, COMMIT_METRIC, SEARCH_FILTER_HISTOGRAM,
        SEARCH_FILTER_METRIC, SEARCH_METRIC,
    },
    nlp::{locales::Locale, NLPService, TextParser},
    offset_storage::OffsetStorage,
    types::{CollectionId, DocumentId},
};

use super::IndexesConfig;

#[derive(Debug)]
pub struct CollectionReader {
    id: CollectionId,
    read_api_key: ApiKey,
    ai_service: Arc<AIService>,
    nlp_service: Arc<NLPService>,

    document_count: AtomicU64,

    fields: DashMap<String, (FieldId, TypedField)>,

    uncommitted_collection: RwLock<UncommittedCollection>,
    committed_collection: RwLock<CommittedCollection>,
    uncommitted_deleted_documents: RwLock<HashSet<DocumentId>>,

    fields_per_model: DashMap<OramaModel, Vec<FieldId>>,

    text_parser_per_field: DashMap<FieldId, (Locale, Arc<TextParser>)>,

    offset_storage: OffsetStorage,
    commit_insert_mutex: Mutex<()>,
}

impl CollectionReader {
    pub fn try_new(
        id: CollectionId,
        read_api_key: ApiKey,
        ai_service: Arc<AIService>,
        nlp_service: Arc<NLPService>,
        _: IndexesConfig,
    ) -> Result<Self> {
        Ok(Self {
            id,
            read_api_key,
            ai_service,
            nlp_service,
            document_count: AtomicU64::new(0),
            fields_per_model: Default::default(),
            text_parser_per_field: Default::default(),
            fields: Default::default(),

            uncommitted_collection: RwLock::new(UncommittedCollection::new()),
            committed_collection: RwLock::new(CommittedCollection::new()),
            uncommitted_deleted_documents: RwLock::new(HashSet::new()),

            offset_storage: Default::default(),
            commit_insert_mutex: Default::default(),
        })
    }

    pub fn check_read_api_key(&self, api_key: ApiKey) -> Result<()> {
        if api_key != self.read_api_key {
            return Err(anyhow!("Invalid read api key"));
        }
        Ok(())
    }

    #[inline]
    pub fn get_id(&self) -> CollectionId {
        self.id.clone()
    }

    pub fn get_field_id(&self, field_name: String) -> Result<FieldId> {
        let field_id = self.fields.get(&field_name);

        match field_id {
            Some(field_id) => Ok(field_id.0),
            None => Err(anyhow!("Field not found")),
        }
    }

    pub fn get_field_id_with_type(&self, field_name: &str) -> Result<(FieldId, TypedField)> {
        self.fields
            .get(field_name)
            .map(|v| v.clone())
            .ok_or_else(|| anyhow!("Field not found"))
    }

    pub async fn load(&mut self, data_dir: PathBuf) -> Result<()> {
        info!("Loading collection from {:?}", data_dir);

        let collection_info_path = data_dir.join("info.info");
        let current_offset: Offset = match BufferedFile::open(collection_info_path.clone())
            .context("Cannot open previous collection info")?
            .read_json_data()
        {
            Ok(offset) => offset,
            Err(e) => {
                warn!("Cannot read previous collection info from {:?} due to {:?}. Skip loading collection", collection_info_path, e);
                return Ok(());
            }
        };

        info!("Current offset: {:?}", current_offset);
        assert!(current_offset.0 > 0);
        println!("Loaded offset: {:?}", current_offset);

        let collection_info_path = data_dir.join(format!("info-offset-{}.info", current_offset.0));
        let collection_info: CollectionInfo = BufferedFile::open(collection_info_path)
            .context("Cannot open previous collection info")?
            .read_json_data()
            .context("Cannot read previous collection info")?;

        let dump::CollectionInfo::V1(collection_info) = collection_info;

<<<<<<< HEAD
        self.read_api_key = ApiKey(Secret::new(dump.read_api_key));

        for (field_name, (field_id, field_type)) in dump.fields {
=======
        for (field_name, (field_id, field_type)) in collection_info.fields {
>>>>>>> d3d9d1a4
            let typed_field: TypedField = match field_type {
                dump::TypedField::Text(locale) => TypedField::Text(locale),
                dump::TypedField::Embedding(embedding) => TypedField::Embedding(embedding.model.0),
                dump::TypedField::Number => TypedField::Number,
                dump::TypedField::Bool => TypedField::Bool,
            };
            self.fields.insert(field_name, (field_id, typed_field));
        }

        for (orama_model, fields) in collection_info.used_models {
            self.fields_per_model.insert(orama_model.0, fields);
        }

        self.text_parser_per_field = self
            .fields
            .iter()
            .filter_map(|e| {
                if let TypedField::Text(l) = e.1 {
                    let locale = l;
                    Some((e.0, (locale, self.nlp_service.get(locale))))
                } else {
                    None
                }
            })
            .collect();

        let mut lock = self.committed_collection.write().await;
        lock.load(
            collection_info.number_field_infos,
            collection_info.bool_field_infos,
            collection_info.string_field_infos,
            collection_info.vector_field_infos,
        )?;

        Ok(())
    }

    #[instrument(skip(self, data_dir), fields(coll_id = ?self.id))]
    pub async fn commit(&self, data_dir: PathBuf) -> Result<()> {
        info!("Committing collection");

        // We stop insertion operations while we are committing
        let commit_insert_mutex_lock = self.commit_insert_mutex.lock().await;

        let offset = self.offset_storage.get_offset();
        assert!(offset.0 > 0);
        println!("Committing with offset: {:?}", offset);

        let collection_info_path = data_dir.join("info.info");
        let previous_offset: Option<Offset> = match BufferedFile::open(collection_info_path.clone())
            .context("Cannot open previous collection info")?
            .read_json_data()
        {
            Ok(offset) => Some(offset),
            Err(_) => None,
        };

        let previous_offset_collection_info_path = previous_offset.map(|previous_offset| {
            data_dir.join(format!("info-offset-{}.info", previous_offset.0))
        });
        let mut current_collection_info = if let Some(previous_offset_collection_info_path) =
            previous_offset_collection_info_path
        {
            debug!("Previous collection info found. We will merge it with the current one");
            let previous_collection_info: CollectionInfo =
                BufferedFile::open(previous_offset_collection_info_path)
                    .context("Cannot open previous collection info")?
                    .read_json_data()
                    .context("Cannot read previous collection info")?;

            match previous_collection_info {
                CollectionInfo::V1(info) => info,
            }
        } else {
            debug!("No previous collection info found, creating a new one");
            CollectionInfoV1 {
                fields: Default::default(),
                id: self.id.clone(),
                used_models: Default::default(),
                number_field_infos: Default::default(),
                string_field_infos: Default::default(),
                bool_field_infos: Default::default(),
                vector_field_infos: Default::default(),
            }
        };

        let committed = self.committed_collection.read().await;
        let uncommitted = self.uncommitted_collection.read().await;

        let mut uncommitted_infos = uncommitted.get_infos();

        let uncommitted_document_deletions = self.uncommitted_deleted_documents.read().await;
        let uncommitted_document_deletions = if !uncommitted_document_deletions.is_empty() {
            let uncommitted_document_deletions = uncommitted_document_deletions.clone();
            let info = committed.get_infos();

            uncommitted_infos.bool_fields.extend(info.bool_fields);
            uncommitted_infos.number_fields.extend(info.number_fields);
            uncommitted_infos.string_fields.extend(info.string_fields);
            uncommitted_infos.vector_fields.extend(info.vector_fields);

            uncommitted_document_deletions
        } else {
            HashSet::new()
        };

        info!("Merging fields {:?}", uncommitted_infos);

        let mut number_fields = HashMap::new();
        let number_dir = data_dir.join("numbers");
        for field_id in uncommitted_infos.number_fields {
            let m = COMMIT_METRIC.create(CommitLabels {
                collection: self.id.0.to_string(),
                index_type: "number",
                side: "read",
            });
            let uncommitted_number_index = uncommitted.number_index.get(&field_id);
            let committed_number_index = committed.number_index.get(&field_id);

            let field_dir = number_dir
                .join(format!("field-{}", field_id.0))
                .join(format!("offset-{}", offset.0));
            let new_committed_number_index = merge_number_field(
                uncommitted_number_index,
                committed_number_index,
                field_dir,
                &uncommitted_document_deletions,
            )
            .with_context(|| {
                format!(
                    "Cannot merge {:?} field for collection {:?}",
                    field_id, self.id
                )
            })?;
            let field_info = new_committed_number_index.get_field_info();
            current_collection_info
                .number_field_infos
                .retain(|(k, _)| k != &field_id);
            current_collection_info
                .number_field_infos
                .push((field_id, field_info));

            number_fields.insert(field_id, new_committed_number_index);

            let field = current_collection_info
                .fields
                .iter_mut()
                .find(|(_, (f, _))| f == &field_id);
            match field {
                Some((_, (_, typed_field))) => {
                    if typed_field != &mut dump::TypedField::Number {
                        error!("Field {:?} is changing type and this is not allowed. before {:?} after {:?}", field_id, typed_field, dump::TypedField::Number);
                        return Err(anyhow!(
                            "Field {:?} is changing type and this is not allowed",
                            field_id
                        ));
                    }
                }
                None => {
                    let field_name = self
                        .fields
                        .iter()
                        .find(|e| e.0 == field_id)
                        .context("Number field not registered")?;
                    let field_name = field_name.key().to_string();
                    current_collection_info
                        .fields
                        .push((field_name, (field_id, dump::TypedField::Number)));
                }
            }
            drop(m);
        }

        let mut string_fields = HashMap::new();
        let string_dir = data_dir.join("strings");
        for field_id in uncommitted_infos.string_fields {
            let m = COMMIT_METRIC.create(CommitLabels {
                collection: self.id.0.to_string(),
                index_type: "string",
                side: "read",
            });

            let uncommitted_string_index = uncommitted.string_index.get(&field_id);
            let committed_string_index = committed.string_index.get(&field_id);

            let field_dir = string_dir
                .join(format!("field-{}", field_id.0))
                .join(format!("offset-{}", offset.0));
            let new_committed_string_index = merge_string_field(
                uncommitted_string_index,
                committed_string_index,
                field_dir,
                &uncommitted_document_deletions,
            )
            .with_context(|| {
                format!(
                    "Cannot merge {:?} field for collection {:?}",
                    field_id, self.id
                )
            })?;
            let field_info = new_committed_string_index.get_field_info();
            string_fields.insert(field_id, new_committed_string_index);
            current_collection_info
                .string_field_infos
                .retain(|(k, _)| k != &field_id);
            current_collection_info
                .string_field_infos
                .push((field_id, field_info));

            let field_locale = self
                .text_parser_per_field
                .get(&field_id)
                .map(|e| e.0)
                .context("String field not registered")?;
            let field = current_collection_info
                .fields
                .iter_mut()
                .find(|(_, (f, _))| f == &field_id);
            match field {
                Some((_, (_, typed_field))) => {
                    if typed_field != &mut dump::TypedField::Text(field_locale) {
                        error!("Field {:?} is changing type and this is not allowed. before {:?} after {:?}", field_id, typed_field, dump::TypedField::Text(field_locale));
                        return Err(anyhow!(
                            "Field {:?} is changing type and this is not allowed",
                            field_id
                        ));
                    }
                }
                None => {
                    let field_name = self
                        .fields
                        .iter()
                        .find(|e| e.0 == field_id)
                        .context("String field not registered")?;
                    let field_name = field_name.key().to_string();
                    current_collection_info
                        .fields
                        .push((field_name, (field_id, dump::TypedField::Text(field_locale))));
                }
            }
            drop(m);
        }

        let mut bool_fields = HashMap::new();
        let bool_dir = data_dir.join("bools");
        for field_id in uncommitted_infos.bool_fields {
            let m = COMMIT_METRIC.create(CommitLabels {
                collection: self.id.0.to_string(),
                index_type: "bool",
                side: "read",
            });
            let uncommitted_bool_index = uncommitted.bool_index.get(&field_id);
            let committed_bool_index = committed.bool_index.get(&field_id);

            let field_dir = bool_dir
                .join(format!("field-{}", field_id.0))
                .join(format!("offset-{}", offset.0));
            let new_committed_bool_index = merge_bool_field(
                uncommitted_bool_index,
                committed_bool_index,
                field_dir,
                &uncommitted_document_deletions,
            )
            .with_context(|| {
                format!(
                    "Cannot merge {:?} field for collection {:?}",
                    field_id, self.id
                )
            })?;
            let field_info = new_committed_bool_index.get_field_info();
            bool_fields.insert(field_id, new_committed_bool_index);
            current_collection_info
                .bool_field_infos
                .retain(|(k, _)| k != &field_id);
            current_collection_info
                .bool_field_infos
                .push((field_id, field_info));

            let field = current_collection_info
                .fields
                .iter_mut()
                .find(|(_, (f, _))| f == &field_id);
            match field {
                Some((_, (_, typed_field))) => {
                    if typed_field != &mut dump::TypedField::Bool {
                        error!("Field {:?} is changing type and this is not allowed. before {:?} after {:?}", field_id, typed_field, dump::TypedField::Bool);
                        return Err(anyhow!(
                            "Field {:?} is changing type and this is not allowed",
                            field_id
                        ));
                    }
                }
                None => {
                    let field_name = self
                        .fields
                        .iter()
                        .find(|e| e.0 == field_id)
                        .context("Bool field not registered")?;
                    let field_name = field_name.key().to_string();
                    current_collection_info
                        .fields
                        .push((field_name, (field_id, dump::TypedField::Bool)));
                }
            }
            drop(m);
        }

<<<<<<< HEAD
        trace!("Committing collection info");
        let dump = dump::CollectionInfo::V1(dump::CollectionInfoV1 {
            id: self.id.clone(),
            read_api_key: self.read_api_key.0.expose_secret().clone(),
            fields: self
=======
        let mut vector_fields = HashMap::new();
        let vector_dir = data_dir.join("vectors");
        for field_id in uncommitted_infos.vector_fields {
            let m = COMMIT_METRIC.create(CommitLabels {
                collection: self.id.0.to_string(),
                index_type: "vector",
                side: "read",
            });
            let uncommitted_vector_index = uncommitted.vector_index.get(&field_id);
            let committed_vector_index = committed.vector_index.get(&field_id);

            let field_dir = vector_dir
                .join(format!("field-{}", field_id.0))
                .join(format!("offset-{}", offset.0));
            let new_committed_vector_index = merge_vector_field(
                uncommitted_vector_index,
                committed_vector_index,
                field_dir,
                &uncommitted_document_deletions,
            )
            .with_context(|| {
                format!(
                    "Cannot merge {:?} field for collection {:?}",
                    field_id, self.id
                )
            })?;
            let field_info = new_committed_vector_index.get_field_info();
            vector_fields.insert(field_id, new_committed_vector_index);
            current_collection_info
                .vector_field_infos
                .retain(|(k, _)| k != &field_id);
            current_collection_info
                .vector_field_infos
                .push((field_id, field_info));

            let field = current_collection_info
>>>>>>> d3d9d1a4
                .fields
                .iter_mut()
                .find(|(_, (f, _))| f == &field_id);
            match field {
                Some((_, (_, _))) => {
                    // TODO: check if the field is changing type
                }
                None => {
                    let field_name = self
                        .fields
                        .iter()
                        .find(|e| e.0 == field_id)
                        .context("Vector field not registered - 1")?;
                    let field_name = field_name.key().to_string();

                    let item = self
                        .fields_per_model
                        .iter()
                        .find(|e| e.value().contains(&field_id))
                        .context("Vector field not registered - 2")?;
                    let orama_model = item.key();

                    let serializable_orama_model = OramaModelSerializable(*orama_model);
                    let el = current_collection_info
                        .used_models
                        .iter_mut()
                        .find(|e| e.0 == serializable_orama_model);
                    if let Some(el) = el {
                        el.1.push(field_id);
                    } else {
                        current_collection_info
                            .used_models
                            .push((serializable_orama_model.clone(), vec![field_id]));
                    }

                    current_collection_info.fields.push((
                        field_name,
                        (
                            field_id,
                            dump::TypedField::Embedding(dump::EmbeddingTypedField {
                                model: serializable_orama_model,
                            }),
                        ),
                    ));
                }
            }
            drop(m);
        }

        // Read lock ends
        drop(committed);
        drop(uncommitted);

        // The following loop should be fast, so the read lock is not held for a long time
        let (mut committed, mut uncommitted) = join!(
            self.committed_collection.write(),
            self.uncommitted_collection.write()
        );
        for (field_id, field) in number_fields {
            uncommitted.number_index.remove(&field_id);
            committed.number_index.insert(field_id, field);
        }
        for (field_id, field) in string_fields {
            uncommitted.string_index.remove(&field_id);
            committed.string_index.insert(field_id, field);
        }
        drop(committed);
        drop(uncommitted);

        let new_offset_collection_info_path =
            data_dir.join(format!("info-offset-{}.info", offset.0));
        BufferedFile::create(new_offset_collection_info_path)
            .context("Cannot create previous collection info")?
            .write_json_data(&CollectionInfo::V1(current_collection_info))
            .context("Cannot write previous collection info")?;

        BufferedFile::create_or_overwrite(collection_info_path)
            .context("Cannot create previous collection info")?
            .write_json_data(&offset)
            .context("Cannot write previous collection info")?;

        drop(commit_insert_mutex_lock);

        Ok(())
    }

    pub fn increment_document_count(&self) {
        self.document_count.fetch_add(1, Ordering::Relaxed);
    }

    pub async fn update(
        &self,
        offset: Offset,
        collection_operation: CollectionWriteOperation,
    ) -> Result<()> {
        // We don't allow insertion during the commit
        let commit_insert_mutex_lock = self.commit_insert_mutex.lock().await;

        match collection_operation {
            CollectionWriteOperation::InsertDocument { .. } => {
                unreachable!("InsertDocument is not managed by the collection");
            }
            CollectionWriteOperation::DeleteDocuments { doc_ids } => {
                self.offset_storage.set_offset(offset);
                let mut uncommitted_deleted_documents =
                    self.uncommitted_deleted_documents.write().await;
                uncommitted_deleted_documents.extend(doc_ids);
                info!("Document deleted: {:?}", uncommitted_deleted_documents);
            }
            CollectionWriteOperation::CreateField {
                field_id,
                field_name,
                field: typed_field,
            } => {
                trace!(collection_id=?self.id, ?field_id, ?field_name, ?typed_field, "Creating field");

                let typed_field = match typed_field {
                    dto::TypedField::Embedding(model) => TypedField::Embedding(model.model),
                    dto::TypedField::Text(locale) => TypedField::Text(locale),
                    dto::TypedField::Number => TypedField::Number,
                    dto::TypedField::Bool => TypedField::Bool,
                };

                self.fields
                    .insert(field_name.clone(), (field_id, typed_field.clone()));

                self.offset_storage.set_offset(offset);

                match typed_field {
                    TypedField::Embedding(model) => {
                        self.fields_per_model
                            .entry(model)
                            .or_default()
                            .push(field_id);
                    }
                    TypedField::Text(language) => {
                        let locale = language;
                        let text_parser = self.nlp_service.get(locale);
                        self.text_parser_per_field
                            .insert(field_id, (locale, text_parser));
                    }
                    _ => {}
                }

                trace!("Field created");
            }
            CollectionWriteOperation::Index(doc_id, field_id, field_op) => {
                trace!(collection_id=?self.id, ?doc_id, ?field_id, ?field_op, "Indexing a new value");

                self.offset_storage.set_offset(offset);

                self.uncommitted_collection
                    .write()
                    .await
                    .insert(field_id, doc_id, field_op)?;

                trace!("Value indexed");
            }
        };

        drop(commit_insert_mutex_lock);

        Ok(())
    }

    #[instrument(skip(self, search_params), level="debug", fields(coll_id = ?self.id))]
    pub async fn search(
        &self,
        search_params: SearchParams,
    ) -> Result<HashMap<DocumentId, f32>, anyhow::Error> {
        info!(search_params = ?search_params, "Start search");
        let metric = SEARCH_METRIC.create(SearchLabels {
            collection: self.id.0.to_string(),
        });
        let SearchParams {
            mode,
            properties,
            boost,
            limit,
            where_filter,
            ..
        } = search_params;

        let uncommitted_deleted_documents = self.uncommitted_deleted_documents.read().await;
        let uncommitted_deleted_documents = uncommitted_deleted_documents.clone();

        let filtered_doc_ids = self
            .calculate_filtered_doc_ids(where_filter, &uncommitted_deleted_documents)
            .await?;
        let boost = self.calculate_boost(boost);

        let token_scores = match mode {
            SearchMode::Default(search_params) | SearchMode::FullText(search_params) => {
                let properties = self.calculate_string_properties(properties)?;
                self.search_full_text(
                    &search_params.term,
                    properties,
                    boost,
                    filtered_doc_ids.as_ref(),
                    &uncommitted_deleted_documents,
                )
                .await?
            }
            SearchMode::Vector(search_params) => {
                self.search_vector(
                    &search_params.term,
                    filtered_doc_ids.as_ref(),
                    &limit,
                    &uncommitted_deleted_documents,
                )
                .await?
            }
            SearchMode::Hybrid(search_params) => {
                let properties = self.calculate_string_properties(properties)?;

                let (vector, fulltext) = join!(
                    self.search_vector(
                        &search_params.term,
                        filtered_doc_ids.as_ref(),
                        &limit,
                        &uncommitted_deleted_documents
                    ),
                    self.search_full_text(
                        &search_params.term,
                        properties,
                        boost,
                        filtered_doc_ids.as_ref(),
                        &uncommitted_deleted_documents,
                    )
                );
                let vector = vector?;
                let fulltext = fulltext?;

                // min-max normalization
                let max = vector.values().copied().fold(0.0, f32::max);
                let max = max.max(fulltext.values().copied().fold(0.0, f32::max));
                let min = vector.values().copied().fold(0.0, f32::min);
                let min = min.min(fulltext.values().copied().fold(0.0, f32::min));

                let vector: HashMap<_, _> = vector
                    .into_iter()
                    .map(|(k, v)| (k, (v - min) / (max - min)))
                    .collect();

                let mut fulltext: HashMap<_, _> = fulltext
                    .into_iter()
                    .map(|(k, v)| (k, (v - min) / (max - min)))
                    .collect();

                for (k, v) in vector {
                    let e = fulltext.entry(k).or_default();
                    *e += v;
                }
                fulltext
            }
        };

        info!("token_scores len: {:?}", token_scores.len());
        debug!("token_scores: {:?}", token_scores);

        drop(metric);

        Ok(token_scores)
    }

    pub fn count_documents(&self) -> u64 {
        self.document_count.load(Ordering::Relaxed)
    }

    fn calculate_boost(&self, boost: HashMap<String, f32>) -> HashMap<FieldId, f32> {
        boost
            .into_iter()
            .filter_map(|(field_name, boost)| {
                let field_id = self.get_field_id(field_name).ok()?;
                Some((field_id, boost))
            })
            .collect()
    }

    async fn calculate_filtered_doc_ids(
        &self,
        where_filter: HashMap<String, Filter>,
        uncommitted_deleted_documents: &HashSet<DocumentId>,
    ) -> Result<Option<HashSet<DocumentId>>> {
        if where_filter.is_empty() {
            return Ok(None);
        }

        info!(
            "where_filter: {:?} {:?}",
            where_filter, self.uncommitted_collection
        );

        let metric = SEARCH_FILTER_METRIC.create(SearchFilterLabels {
            collection: self.id.0.to_string(),
        });

        let filters: Result<Vec<_>> = where_filter
            .into_iter()
            .map(|(field_name, value)| {
                // This error should be typed.
                // We could return a formatted message to http
                // so, the user can understand what is wrong
                // TODO: do it
                self.get_field_id_with_type(&field_name)
                    .with_context(|| format!("Cannot filter by \"{}\": unknown field", &field_name))
                    .map(|(field_id, field_type)| (field_name, field_id, field_type, value))
            })
            .collect();
        let mut filters = filters?;
        let (field_name, field_id, field_type, filter) = filters
            .pop()
            .expect("filters is not empty here. it is already checked");

        info!(
            "Filtering on field {:?}({:?}): {:?}",
            field_name, field_type, filter
        );

        let mut doc_ids = get_filtered_document(
            self,
            field_name,
            field_id,
            &field_type,
            filter,
            uncommitted_deleted_documents,
        )
        .await?;
        for (field_name, field_id, field_type, filter) in filters {
            let doc_ids_for_field = get_filtered_document(
                self,
                field_name,
                field_id,
                &field_type,
                filter,
                uncommitted_deleted_documents,
            )
            .await?;
            doc_ids = doc_ids.intersection(&doc_ids_for_field).copied().collect();
        }

        drop(metric);

        SEARCH_FILTER_HISTOGRAM
            .create(SearchFilterLabels {
                collection: self.id.0.to_string(),
            })
            .record_usize(doc_ids.len());
        info!("Matching doc from filters: {:?}", doc_ids.len());

        Ok(Some(doc_ids))
    }

    fn calculate_string_properties(&self, properties: Properties) -> Result<Vec<FieldId>> {
        let properties: Vec<_> = match properties {
            Properties::Specified(properties) => {
                let mut r = Vec::with_capacity(properties.len());
                for field_name in properties {
                    let field = self.fields.get(&field_name);
                    let field = match field {
                        None => return Err(anyhow!("Unknown field name {}", field_name)),
                        Some(field) => field,
                    };
                    if !matches!(field.1, TypedField::Text(_)) {
                        return Err(anyhow!("Cannot search on non-string field {}", field_name));
                    }
                    r.push(field.0);
                }
                r
            }
            Properties::None | Properties::Star => {
                let mut r = Vec::with_capacity(self.fields.len());
                for field in &self.fields {
                    if !matches!(field.1, TypedField::Text(_)) {
                        continue;
                    }
                    r.push(field.0);
                }
                r
            }
        };

        Ok(properties)
    }

    async fn search_full_text(
        &self,
        term: &str,
        properties: Vec<FieldId>,
        boost: HashMap<FieldId, f32>,
        filtered_doc_ids: Option<&HashSet<DocumentId>>,
        uncommitted_deleted_documents: &HashSet<DocumentId>,
    ) -> Result<HashMap<DocumentId, f32>> {
        let mut scorer: BM25Scorer<DocumentId> = BM25Scorer::new();

        let mut tokens_cache: HashMap<Locale, Vec<String>> = Default::default();

        let committed_lock = self.committed_collection.read().await;
        let uncommitted_lock = self.uncommitted_collection.read().await;

        for field_id in properties {
            info!(?field_id, "Searching on field");
            let text_parser = self.text_parser_per_field.get(&field_id);
            let (locale, text_parser) = match text_parser.as_ref() {
                None => return Err(anyhow!("No text parser for this field")),
                Some(text_parser) => (text_parser.0, text_parser.1.clone()),
            };

            let tokens = tokens_cache
                .entry(locale)
                .or_insert_with(|| text_parser.tokenize(term));

            let committed_global_info = committed_lock.global_info(&field_id);
            let uncommitted_global_info = uncommitted_lock.global_info(&field_id);
            let global_info = committed_global_info + uncommitted_global_info;

            committed_lock.fulltext_search(
                tokens,
                vec![field_id],
                &boost,
                filtered_doc_ids,
                &mut scorer,
                &global_info,
                uncommitted_deleted_documents,
            )?;
            uncommitted_lock.fulltext_search(
                tokens,
                vec![field_id],
                &boost,
                filtered_doc_ids,
                &mut scorer,
                &global_info,
                uncommitted_deleted_documents,
            )?;
        }

        Ok(scorer.get_scores())
    }

    async fn search_vector(
        &self,
        term: &str,
        filtered_doc_ids: Option<&HashSet<DocumentId>>,
        limit: &Limit,
        uncommitted_deleted_documents: &HashSet<DocumentId>,
    ) -> Result<HashMap<DocumentId, f32>> {
        let mut output: HashMap<DocumentId, f32> = HashMap::new();

        let committed_lock = self.committed_collection.read().await;
        let uncommitted_lock = self.uncommitted_collection.read().await;

        info!("fields_per_model: {:?}", self.fields_per_model);

        for e in &self.fields_per_model {
            let model = e.key();
            let fields = e.value();

            info!("Searching on model {:?} on fields {:?}", model, fields);

            let e = self
                .ai_service
                .embed_query(*model, vec![&term.to_string()])
                .await?;

            for k in e {
                committed_lock.vector_search(
                    &k,
                    fields,
                    filtered_doc_ids,
                    limit.0,
                    &mut output,
                    uncommitted_deleted_documents,
                )?;
                uncommitted_lock.vector_search(
                    &k,
                    fields,
                    filtered_doc_ids,
                    &mut output,
                    uncommitted_deleted_documents,
                )?;
            }
        }

        Ok(output)
    }

    pub async fn calculate_facets(
        &self,
        token_scores: &HashMap<DocumentId, f32>,
        facets: HashMap<String, FacetDefinition>,
    ) -> Result<Option<HashMap<String, FacetResult>>> {
        if facets.is_empty() {
            return Ok(None);
        }

        info!("Computing facets on {:?}", facets.keys());

        let mut res_facets: HashMap<String, FacetResult> = HashMap::new();
        for (field_name, facet) in facets {
            let field_id = self.get_field_id(field_name.clone())?;

            // This calculation is not efficient
            // we have the doc_ids that matches:
            // - filters
            // - search
            // We should use them to calculate the facets
            // Instead here we are building an hashset and
            // iter again on it to filter the doc_ids.
            // We could create a dedicated method in the indexes that
            // accepts the matching doc_ids + facet definition and returns the count
            // TODO: do it
            match facet {
                FacetDefinition::Number(facet) => {
                    let mut values = HashMap::new();

                    let committed = self.committed_collection.read().await;
                    let uncommitted = self.uncommitted_collection.read().await;
                    for range in facet.ranges {
                        let filter = NumberFilter::Between((range.from, range.to));
                        let committed_output =
                            committed.calculate_number_filter(field_id, &filter)?;
                        let uncommitted_output =
                            uncommitted.calculate_number_filter(field_id, &filter)?;

                        let facet = match (committed_output, uncommitted_output) {
                            (Some(committed_output), Some(uncommitted_output)) => committed_output
                                .chain(uncommitted_output)
                                .filter(|doc_id| token_scores.contains_key(doc_id))
                                .collect(),
                            (Some(committed_output), None) => committed_output
                                .filter(|doc_id| token_scores.contains_key(doc_id))
                                .collect(),
                            (None, Some(uncommitted_output)) => uncommitted_output
                                .filter(|doc_id| token_scores.contains_key(doc_id))
                                .collect(),
                            (None, None) => HashSet::new(),
                        };

                        values.insert(format!("{}-{}", range.from, range.to), facet.len());
                    }

                    res_facets.insert(
                        field_name,
                        FacetResult {
                            count: values.len(),
                            values,
                        },
                    );
                }
                FacetDefinition::Bool(facets) => {
                    let mut values = HashMap::new();

                    let committed = self.committed_collection.read().await;
                    let uncommitted = self.uncommitted_collection.read().await;

                    if facets.r#true {
                        let committed_output = committed.calculate_bool_filter(field_id, true)?;
                        let uncommitted_output =
                            uncommitted.calculate_bool_filter(field_id, true)?;
                        let true_facet = match (committed_output, uncommitted_output) {
                            (Some(committed_output), Some(uncommitted_output)) => committed_output
                                .chain(uncommitted_output)
                                .filter(|doc_id| token_scores.contains_key(doc_id))
                                .collect(),
                            (Some(committed_output), None) => committed_output
                                .filter(|doc_id| token_scores.contains_key(doc_id))
                                .collect(),
                            (None, Some(uncommitted_output)) => uncommitted_output
                                .filter(|doc_id| token_scores.contains_key(doc_id))
                                .collect(),
                            (None, None) => HashSet::new(),
                        };

                        values.insert("true".to_string(), true_facet.len());
                    }
                    if facets.r#false {
                        let committed_output = committed.calculate_bool_filter(field_id, false)?;
                        let uncommitted_output =
                            uncommitted.calculate_bool_filter(field_id, false)?;
                        let false_facet = match (committed_output, uncommitted_output) {
                            (Some(committed_output), Some(uncommitted_output)) => committed_output
                                .chain(uncommitted_output)
                                .filter(|doc_id| token_scores.contains_key(doc_id))
                                .collect(),
                            (Some(committed_output), None) => committed_output
                                .filter(|doc_id| token_scores.contains_key(doc_id))
                                .collect(),
                            (None, Some(uncommitted_output)) => uncommitted_output
                                .filter(|doc_id| token_scores.contains_key(doc_id))
                                .collect(),
                            (None, None) => HashSet::new(),
                        };

                        values.insert("false".to_string(), false_facet.len());
                    }

                    res_facets.insert(
                        field_name,
                        FacetResult {
                            count: values.len(),
                            values,
                        },
                    );
                }
            }
        }

        Ok(Some(res_facets))
    }
}

#[derive(Debug, Serialize, Deserialize, Clone)]
pub struct Committed {
    pub epoch: u64,
}

mod dump {
    use serde::{Deserialize, Serialize};

    use crate::{
        collection_manager::{dto::FieldId, sides::OramaModelSerializable},
        nlp::locales::Locale,
        types::CollectionId,
    };

    use super::committed;

    #[derive(Debug, Serialize, Deserialize)]
    #[serde(tag = "version")]
    pub enum CollectionInfo {
        #[serde(rename = "1")]
        V1(CollectionInfoV1),
    }

    #[derive(Debug, Serialize, Deserialize)]
    pub struct CollectionInfoV1 {
        pub id: CollectionId,
        pub read_api_key: String,
        pub fields: Vec<(String, (FieldId, TypedField))>,
        pub used_models: Vec<(OramaModelSerializable, Vec<FieldId>)>,
        pub number_field_infos: Vec<(FieldId, committed::fields::NumberFieldInfo)>,
        pub string_field_infos: Vec<(FieldId, committed::fields::StringFieldInfo)>,
        pub bool_field_infos: Vec<(FieldId, committed::fields::BoolFieldInfo)>,
        pub vector_field_infos: Vec<(FieldId, committed::fields::VectorFieldInfo)>,
    }

    #[derive(Debug, Serialize, Deserialize, PartialEq, Eq)]
    pub struct EmbeddingTypedField {
        pub model: OramaModelSerializable,
    }

    #[derive(Debug, Serialize, Deserialize, PartialEq, Eq)]
    pub enum TypedField {
        Text(Locale),
        Embedding(EmbeddingTypedField),
        Number,
        Bool,
    }
}

async fn get_bool_filtered_document(
    reader: &CollectionReader,
    field_id: FieldId,
    filter_bool: bool,
    uncommitted_deleted_documents: &HashSet<DocumentId>,
) -> Result<HashSet<DocumentId>> {
    let lock = reader.uncommitted_collection.read().await;
    let uncommitted_output = lock.calculate_bool_filter(field_id, filter_bool)?;

    let lock = reader.committed_collection.read().await;
    let committed_output = lock.calculate_bool_filter(field_id, filter_bool)?;

    let result = match (uncommitted_output, committed_output) {
        (Some(uncommitted_output), Some(committed_output)) => committed_output
            .chain(uncommitted_output)
            .filter(|doc_id| !uncommitted_deleted_documents.contains(doc_id))
            .collect(),
        (Some(uncommitted_output), None) => uncommitted_output
            .filter(|doc_id| !uncommitted_deleted_documents.contains(doc_id))
            .collect(),
        (None, Some(committed_output)) => committed_output
            .filter(|doc_id| !uncommitted_deleted_documents.contains(doc_id))
            .collect(),
        // This case probable means the field is not a number indexed
        (None, None) => HashSet::new(),
    };

    Ok(result)
}

async fn get_number_filtered_document(
    reader: &CollectionReader,
    field_id: FieldId,
    filter_number: NumberFilter,
    uncommitted_deleted_documents: &HashSet<DocumentId>,
) -> Result<HashSet<DocumentId>> {
    let lock = reader.uncommitted_collection.read().await;
    let uncommitted_output = lock
        .calculate_number_filter(field_id, &filter_number)
        .context("Cannot calculate uncommitted filter")?;

    let lock = reader.committed_collection.read().await;
    let committed_output = lock
        .calculate_number_filter(field_id, &filter_number)
        .context("Cannot calculate committed filter")?;

    let result = match (uncommitted_output, committed_output) {
        (Some(uncommitted_output), Some(committed_output)) => committed_output
            .chain(uncommitted_output)
            .filter(|doc_id| !uncommitted_deleted_documents.contains(doc_id))
            .collect(),
        (Some(uncommitted_output), None) => uncommitted_output
            .filter(|doc_id| !uncommitted_deleted_documents.contains(doc_id))
            .collect(),
        (None, Some(committed_output)) => committed_output
            .filter(|doc_id| !uncommitted_deleted_documents.contains(doc_id))
            .collect(),
        // This case probable means the field is not a number indexed
        (None, None) => HashSet::new(),
    };

    Ok(result)
}

async fn get_filtered_document(
    reader: &CollectionReader,
    field_name: String,
    field_id: FieldId,
    field_type: &TypedField,
    filter: Filter,
    uncommitted_deleted_documents: &HashSet<DocumentId>,
) -> Result<HashSet<DocumentId>> {
    match (&field_type, filter) {
        (TypedField::Number, Filter::Number(filter_number)) => {
            get_number_filtered_document(
                reader,
                field_id,
                filter_number,
                uncommitted_deleted_documents,
            )
            .await
        }
        (TypedField::Bool, Filter::Bool(filter_bool)) => {
            get_bool_filtered_document(reader, field_id, filter_bool, uncommitted_deleted_documents)
                .await
        }
        _ => {
            error!(
                "Filter on field {:?}({:?}) not supported",
                field_name, field_type
            );
            anyhow::bail!(
                "Filter on field {:?}({:?}) not supported",
                field_name,
                field_type
            )
        }
    }
}

#[derive(Debug, Clone)]
pub enum TypedField {
    Text(Locale),
    Embedding(OramaModel),
    Number,
    Bool,
}<|MERGE_RESOLUTION|>--- conflicted
+++ resolved
@@ -10,12 +10,9 @@
 use anyhow::{anyhow, Context, Result};
 use committed::CommittedCollection;
 use dashmap::DashMap;
-<<<<<<< HEAD
 use redact::Secret;
-=======
 use dump::{CollectionInfo, CollectionInfoV1};
 use merge::{merge_bool_field, merge_number_field, merge_string_field, merge_vector_field};
->>>>>>> d3d9d1a4
 use serde::{Deserialize, Serialize};
 use tokio::{
     join,
@@ -32,16 +29,13 @@
     ai::{AIService, OramaModel},
     collection_manager::{
         dto::{
-<<<<<<< HEAD
             ApiKey, EmbeddingTypedField, FacetDefinition, FacetResult, FieldId, Filter, Limit,
             Properties, SearchMode, SearchParams, TypedField,
         },
         sides::{
             CollectionWriteOperation, DocumentFieldIndexOperation, Offset, OramaModelSerializable,
-=======
             self, BM25Scorer, FacetDefinition, FacetResult, FieldId, Filter, Limit, NumberFilter,
             Properties, SearchMode, SearchParams,
->>>>>>> d3d9d1a4
         },
         sides::{CollectionWriteOperation, Offset, OramaModelSerializable},
     },
@@ -161,14 +155,9 @@
             .context("Cannot read previous collection info")?;
 
         let dump::CollectionInfo::V1(collection_info) = collection_info;
-
-<<<<<<< HEAD
         self.read_api_key = ApiKey(Secret::new(dump.read_api_key));
 
-        for (field_name, (field_id, field_type)) in dump.fields {
-=======
         for (field_name, (field_id, field_type)) in collection_info.fields {
->>>>>>> d3d9d1a4
             let typed_field: TypedField = match field_type {
                 dump::TypedField::Text(locale) => TypedField::Text(locale),
                 dump::TypedField::Embedding(embedding) => TypedField::Embedding(embedding.model.0),
@@ -246,6 +235,7 @@
             debug!("No previous collection info found, creating a new one");
             CollectionInfoV1 {
                 fields: Default::default(),
+                read_api_key: self.read_api_key.0.expose_secret().clone(),
                 id: self.id.clone(),
                 used_models: Default::default(),
                 number_field_infos: Default::default(),
@@ -476,13 +466,6 @@
             drop(m);
         }
 
-<<<<<<< HEAD
-        trace!("Committing collection info");
-        let dump = dump::CollectionInfo::V1(dump::CollectionInfoV1 {
-            id: self.id.clone(),
-            read_api_key: self.read_api_key.0.expose_secret().clone(),
-            fields: self
-=======
         let mut vector_fields = HashMap::new();
         let vector_dir = data_dir.join("vectors");
         for field_id in uncommitted_infos.vector_fields {
@@ -519,7 +502,6 @@
                 .push((field_id, field_info));
 
             let field = current_collection_info
->>>>>>> d3d9d1a4
                 .fields
                 .iter_mut()
                 .find(|(_, (f, _))| f == &field_id);
