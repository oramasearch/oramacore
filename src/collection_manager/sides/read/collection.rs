use std::{
    collections::{HashMap, HashSet},
    path::PathBuf,
    sync::{
        atomic::{AtomicU64, Ordering},
        Arc,
    },
};

use anyhow::{anyhow, Context, Result};
use dashmap::DashMap;
use serde::{Deserialize, Serialize};
use tokio::join;
use tracing::{debug, error, info, instrument};

use crate::{
    ai::{AIService, OramaModel},
    collection_manager::{
        dto::{
            EmbeddingTypedField, FacetDefinition, FacetResult, FieldId, Filter, Limit, Properties,
            SearchMode, SearchParams, TypedField,
        },
        sides::{
            CollectionWriteOperation, DocumentFieldIndexOperation, Offset, OramaModelSerializable,
        },
    },
    file_utils::{create_or_overwrite, BufferedFile},
    indexes::{
        bool::BoolIndex,
        number::{NumberFilter, NumberIndex, NumberIndexConfig},
        string::{BM25Scorer, StringIndex, StringIndexConfig},
        vector::{VectorIndex, VectorIndexConfig},
    },
    metrics::{
        SearchFilterLabels, SearchLabels, SEARCH_FILTER_HISTOGRAM, SEARCH_FILTER_METRIC,
        SEARCH_METRIC,
    },
    nlp::{locales::Locale, NLPService, TextParser},
    offset_storage::OffsetStorage,
    types::{CollectionId, DocumentId},
};

use super::IndexesConfig;

#[derive(Debug)]
pub struct CollectionReader {
    id: CollectionId,
    ai_service: Arc<AIService>,
    nlp_service: Arc<NLPService>,

    document_count: AtomicU64,

    fields: DashMap<String, (FieldId, TypedField)>,

    // indexes
    vector_index: Arc<VectorIndex>,
    fields_per_model: DashMap<OramaModel, Vec<FieldId>>,

    string_index: Arc<StringIndex>,
    text_parser_per_field: DashMap<FieldId, (Locale, Arc<TextParser>)>,

    number_index:Arc<NumberIndex>,
    bool_index: BoolIndex,
    // TODO: textparser -> vec<field_id>
    offset_storage: OffsetStorage,
}

impl CollectionReader {
    pub fn try_new(
        id: CollectionId,
        ai_service: Arc<AIService>,
        nlp_service: Arc<NLPService>,
        _: IndexesConfig,
    ) -> Result<Self> {
        let vector_index = VectorIndex::try_new(VectorIndexConfig {})
            .context("Cannot create vector index during collection creation")?;
        let vector_index = Arc::new(vector_index);

        let string_index = StringIndex::new(StringIndexConfig {});
        let string_index = Arc::new(string_index);

        let number_index = NumberIndex::try_new(NumberIndexConfig {})
            .context("Cannot create number index during collection creation")?;
        let number_index = Arc::new(number_index);

        let bool_index = BoolIndex::new();

        Ok(Self {
            id,
            ai_service,
            nlp_service,

            document_count: AtomicU64::new(0),

            vector_index,
            fields_per_model: Default::default(),

            string_index,
            text_parser_per_field: Default::default(),

            number_index,

            bool_index,

            fields: Default::default(),

            offset_storage: Default::default(),
        })
    }

    #[inline]
    pub fn get_id(&self) -> CollectionId {
        self.id.clone()
    }

    pub fn get_field_id(&self, field_name: String) -> Result<FieldId> {
        let field_id = self.fields.get(&field_name);

        match field_id {
            Some(field_id) => Ok(field_id.0),
            None => Err(anyhow!("Field not found")),
        }
    }

    pub fn get_field_id_with_type(&self, field_name: &str) -> Result<(FieldId, TypedField)> {
        self.fields
            .get(field_name)
            .map(|v| v.clone())
            .ok_or_else(|| anyhow!("Field not found"))
    }

    pub async fn load(&mut self, collection_data_dir: PathBuf) -> Result<()> {
        Arc::get_mut(&mut self.string_index)
            .expect("string_index is shared")
            .load(collection_data_dir.join("strings"))
            .context("Cannot load string index")?;
        Arc::get_mut(&mut self.number_index)
            .expect("number_index is shared")
            .load(collection_data_dir.join("numbers"))
            .context("Cannot load number index")?;
        self.vector_index
            .load(collection_data_dir.join("vectors"))
            .context("Cannot load vectors index")?;
        self.bool_index
            .load(collection_data_dir.join("bools"))
            .context("Cannot load bool index")?;

        let coll_desc_file_path = collection_data_dir.join("info.json");
        let dump: dump::CollectionInfo = BufferedFile::open(coll_desc_file_path)
            .context("Cannot open collection file")?
            .read_json_data()
            .with_context(|| format!("Cannot deserialize collection info for {:?}", self.id))?;

        let dump::CollectionInfo::V1(dump) = dump;

        for (field_name, (field_id, field_type)) in dump.fields {
            let typed_field: TypedField = match field_type {
                dump::TypedField::Text(language) => TypedField::Text(language),
                dump::TypedField::Embedding(embedding) => {
                    TypedField::Embedding(EmbeddingTypedField {
                        document_fields: embedding.document_fields,
                        model: embedding.model.0,
                    })
                }
                dump::TypedField::Number => TypedField::Number,
                dump::TypedField::Bool => TypedField::Bool,
            };
            self.fields.insert(field_name, (field_id, typed_field));
        }

        for (orama_model, fields) in dump.used_models {
            self.fields_per_model.insert(orama_model.0, fields);
        }

        self.text_parser_per_field = self
            .fields
            .iter()
            .filter_map(|e| {
                if let TypedField::Text(l) = e.1 {
                    let locale = l.into();
                    Some((e.0, (locale, self.nlp_service.get(locale))))
                } else {
                    None
                }
            })
            .collect();

        Ok(())
    }

    pub async fn commit(&self, data_dir: PathBuf) -> Result<()> {
        // The following code performs the commit of the indexes on disk.
        // Because we live inside a async runtime and the commit operation is blocking,
        // we need to spawn a blocking task to perform the commit operation.
        // Anyway, we keep the sequential order of the commit operations,
        // not because it is important but because every commit operation allocates memory
        // So, to avoid to allocate too much memory, we prefer to perform the commit sequentially.
        // TODO: understand if we could perform the commit in parallel

        let string_index = self.string_index.clone();
        let string_dir = data_dir.join("strings");
        tokio::task::spawn_blocking(move || {
            string_index
                .commit(string_dir)
                .context("Cannot commit string index")
        })
            .await
            .context("Cannot spawn blocking task")?
            .context("Cannot commit string index")?;

        let number_index = self.number_index.clone();
        let number_dir = data_dir.join("numbers");
        tokio::task::spawn_blocking(move || {
            number_index
                .commit(number_dir)
                .context("Cannot commit number index")
        })
            .await
            .context("Cannot spawn blocking task")?
            .context("Cannot commit number index")?;
<<<<<<< HEAD

        let vector_index = self.vector_index.clone();
        let vector_dir = data_dir.join("vectors");
        tokio::task::spawn_blocking(move || {
            vector_index
                .commit(vector_dir)
                .context("Cannot commit vector index")
        })
            .await
            .context("Cannot spawn blocking task")?
            .context("Cannot commit vector index")?;
=======
        self.vector_index
            .commit(data_dir.join("vectors"))
            .context("Cannot commit vectors index")?;
        self.bool_index
            .commit(data_dir.join("bools"))
            .context("Cannot commit bool index")?;
>>>>>>> c572d457

        let dump = dump::CollectionInfo::V1(dump::CollectionInfoV1 {
            id: self.id.clone(),
            fields: self
                .fields
                .iter()
                .map(|v| {
                    let (field_name, (field_id, typed_field)) = v.pair();

                    let typed_field = match typed_field {
                        TypedField::Bool => dump::TypedField::Bool,
                        TypedField::Number => dump::TypedField::Number,
                        TypedField::Text(language) => dump::TypedField::Text(*language),
                        TypedField::Embedding(embedding) => {
                            dump::TypedField::Embedding(dump::EmbeddingTypedField {
                                model: OramaModelSerializable(embedding.model),
                                document_fields: embedding.document_fields.clone(),
                            })
                        }
                    };

                    (field_name.clone(), (*field_id, typed_field))
                })
                .collect(),
            used_models: self
                .fields_per_model
                .iter()
                .map(|v| {
                    let (model, field_ids) = v.pair();
                    (OramaModelSerializable(*model), field_ids.clone())
                })
                .collect(),
        });

        let coll_desc_file_path = data_dir.join("info.json");
        create_or_overwrite(coll_desc_file_path, &dump)
            .await
            .context("Cannot create info.json file")?;

        Ok(())
    }

    pub fn increment_document_count(&self) {
        self.document_count.fetch_add(1, Ordering::Relaxed);
    }

    pub async fn update(
        &self,
        offset: Offset,
        collection_operation: CollectionWriteOperation,
    ) -> Result<()> {
        match collection_operation {
            CollectionWriteOperation::InsertDocument { .. } => {
                unreachable!("InsertDocument is not managed by the collection");
            }
            CollectionWriteOperation::CreateField {
                field_id,
                field_name,
                field: typed_field,
            } => {
                self.fields
                    .insert(field_name.clone(), (field_id, typed_field.clone()));

                self.offset_storage.set_offset(offset);

                match typed_field {
                    TypedField::Embedding(embedding) => {
                        let model = embedding.model;

                        self.vector_index
                            .add_field(offset, field_id, model.dimensions())?;

                        self.fields_per_model
                            .entry(model)
                            .or_default()
                            .push(field_id);
                    }
                    TypedField::Text(language) => {
                        let locale = language.into();
                        let text_parser = self.nlp_service.get(locale);
                        self.text_parser_per_field
                            .insert(field_id, (locale, text_parser));
                        self.string_index.add_field(offset, field_id);
                    }
                    _ => {}
                }
            }
            CollectionWriteOperation::Index(doc_id, field_id, field_op) => {
                self.offset_storage.set_offset(offset);
                match field_op {
                    DocumentFieldIndexOperation::IndexBoolean { value } => {
                        self.bool_index.add(offset, doc_id, field_id, value)?;
                    }
                    DocumentFieldIndexOperation::IndexNumber { value } => {
                        self.number_index.add(offset, doc_id, field_id, value)?;
                    }
                    DocumentFieldIndexOperation::IndexString {
                        field_length,
                        terms,
                    } => {
                        self.string_index
                            .insert(offset, doc_id, field_id, field_length, terms)?;
                    }
                    DocumentFieldIndexOperation::IndexEmbedding { value } => {
                        // `insert_batch` is designed to process multiple values at once
                        // We are inserting only one value, and this is not good for performance
                        // We should add an API to accept a single value and avoid the rebuild step
                        // Instead, we could move the "rebuild" logic to the `VectorIndex`
                        // TODO: do it.
                        self.vector_index
                            .insert_batch(offset, vec![(doc_id, field_id, vec![value])])?;
                    }
                }
            }
        };

        Ok(())
    }

    #[instrument(skip(self), level="debug", fields(self.id = ?self.id))]
    pub async fn search(
        &self,
        search_params: SearchParams,
    ) -> Result<HashMap<DocumentId, f32>, anyhow::Error> {
        let metric = SEARCH_METRIC.create(SearchLabels {
            collection: self.id.0.to_string(),
        });
        let SearchParams {
            mode,
            properties,
            boost,
            limit,
            where_filter,
            ..
        } = search_params;

        let filtered_doc_ids = self.calculate_filtered_doc_ids(where_filter)?;
        let boost = self.calculate_boost(boost);

        let token_scores = match mode {
            SearchMode::Default(search_params) | SearchMode::FullText(search_params) => {
                let properties = self.calculate_string_properties(properties)?;
                self.search_full_text(&search_params.term, properties, boost, filtered_doc_ids)
                    .await?
            }
            SearchMode::Vector(search_params) => {
                self.search_vector(&search_params.term, filtered_doc_ids, &limit)
                    .await?
            }
            SearchMode::Hybrid(search_params) => {
                let properties = self.calculate_string_properties(properties)?;

                let (vector, fulltext) = join!(
                    self.search_vector(&search_params.term, filtered_doc_ids.clone(), &limit),
                    self.search_full_text(&search_params.term, properties, boost, filtered_doc_ids)
                );
                let vector = vector?;
                let fulltext = fulltext?;

                // min-max normalization
                let max = vector.values().copied().fold(0.0, f32::max);
                let max = max.max(fulltext.values().copied().fold(0.0, f32::max));
                let min = vector.values().copied().fold(0.0, f32::min);
                let min = min.min(fulltext.values().copied().fold(0.0, f32::min));

                let vector: HashMap<_, _> = vector
                    .into_iter()
                    .map(|(k, v)| (k, (v - min) / (max - min)))
                    .collect();

                let mut fulltext: HashMap<_, _> = fulltext
                    .into_iter()
                    .map(|(k, v)| (k, (v - min) / (max - min)))
                    .collect();

                for (k, v) in vector {
                    let e = fulltext.entry(k).or_default();
                    *e += v;
                }
                fulltext
            }
        };

        info!("token_scores len: {:?}", token_scores.len());
        debug!("token_scores: {:?}", token_scores);

        drop(metric);

        Ok(token_scores)
    }

    pub fn count_documents(&self) -> u64 {
        self.document_count.load(Ordering::Relaxed)
    }

    fn calculate_boost(&self, boost: HashMap<String, f32>) -> HashMap<FieldId, f32> {
        boost
            .into_iter()
            .filter_map(|(field_name, boost)| {
                let field_id = self.get_field_id(field_name).ok()?;
                Some((field_id, boost))
            })
            .collect()
    }

    fn calculate_filtered_doc_ids(
        &self,
        where_filter: HashMap<String, Filter>,
    ) -> Result<Option<HashSet<DocumentId>>> {
        if where_filter.is_empty() {
            return Ok(None);
        }

        let metric = SEARCH_FILTER_METRIC.create(SearchFilterLabels {
            collection: self.id.0.to_string(),
        });

        let filters: Result<Vec<_>> = where_filter
            .into_iter()
            .map(|(field_name, value)| {
                // This error should be typed.
                // We could return a formatted message to http
                // so, the user can understand what is wrong
                // TODO: do it
                self.get_field_id_with_type(&field_name)
                    .with_context(|| format!("Cannot filter by \"{}\": unknown field", &field_name))
                    .map(|(field_id, field_type)| (field_name, field_id, field_type, value))
            })
            .collect();
        let mut filters = filters?;
        let (field_name, field_id, field_type, filter) = filters
            .pop()
            .expect("filters is not empty here. it is already checked");

        info!(
            "Filtering on field {:?}({:?}): {:?}",
            field_name, field_type, filter
        );

        let mut doc_ids = match (&field_type, filter) {
            (TypedField::Number, Filter::Number(filter_number)) => {
                self.number_index.filter(field_id, filter_number)?
            }
            (TypedField::Bool, Filter::Bool(filter_bool)) => {
                self.bool_index.filter(field_id, filter_bool)?
            }
            _ => {
                error!(
                    "Filter on field {:?}({:?}) not supported",
                    field_name, field_type
                );
                anyhow::bail!(
                    "Filter on field {:?}({:?}) not supported",
                    field_name,
                    field_type
                )
            }
        };
        for (field_name, field_id, field_type, filter) in filters {
            let doc_ids_for_field = match (&field_type, filter) {
                (TypedField::Number, Filter::Number(filter_number)) => {
                    self.number_index.filter(field_id, filter_number)?
                }
                (TypedField::Bool, Filter::Bool(filter_bool)) => {
                    self.bool_index.filter(field_id, filter_bool)?
                }
                _ => {
                    error!(
                        "Filter on field {:?}({:?}) not supported",
                        field_name, field_type
                    );
                    anyhow::bail!(
                        "Filter on field {:?}({:?}) not supported",
                        field_name,
                        field_type
                    )
                }
            };
            doc_ids = doc_ids.intersection(&doc_ids_for_field).copied().collect();
        }

        drop(metric);

        SEARCH_FILTER_HISTOGRAM
            .create(SearchFilterLabels {
                collection: self.id.0.to_string(),
            })
            .record_usize(doc_ids.len());
        info!("Matching doc from filters: {:?}", doc_ids.len());

        Ok(Some(doc_ids))
    }

    fn calculate_string_properties(&self, properties: Properties) -> Result<Vec<FieldId>> {
        let properties: Vec<_> = match properties {
            Properties::Specified(properties) => {
                let mut r = Vec::with_capacity(properties.len());
                for field_name in properties {
                    let field = self.fields.get(&field_name);
                    let field = match field {
                        None => return Err(anyhow!("Unknown field name {}", field_name)),
                        Some(field) => field,
                    };
                    if !matches!(field.1, TypedField::Text(_)) {
                        return Err(anyhow!("Cannot search on non-string field {}", field_name));
                    }
                    r.push(field.0);
                }
                r
            }
            Properties::None | Properties::Star => {
                let mut r = Vec::with_capacity(self.fields.len());
                for field in &self.fields {
                    if !matches!(field.1, TypedField::Text(_)) {
                        continue;
                    }
                    r.push(field.0);
                }
                r
            }
        };

        Ok(properties)
    }

    async fn search_full_text(
        &self,
        term: &str,
        properties: Vec<FieldId>,
        boost: HashMap<FieldId, f32>,
        filtered_doc_ids: Option<HashSet<DocumentId>>,
    ) -> Result<HashMap<DocumentId, f32>> {
        let mut scorer: BM25Scorer<DocumentId> = BM25Scorer::new();

        let mut tokens_cache: HashMap<Locale, Vec<String>> = Default::default();

        for field_id in properties {
            info!(?field_id, "Searching on field");
            let text_parser = self.text_parser_per_field.get(&field_id);
            let (locale, text_parser) = match text_parser.as_ref() {
                None => return Err(anyhow!("No text parser for this field")),
                Some(text_parser) => (text_parser.0, &text_parser.1),
            };

            let tokens = tokens_cache
                .entry(locale)
                .or_insert_with(|| text_parser.tokenize(term));

            self.string_index
                .search(
                    tokens,
                    // This option is not required.
                    // It was introduced because for test purposes we
                    // could avoid to pass every properties
                    // Anyway the production code should always pass the properties
                    // So we could avoid this option
                    // TODO: remove this option
                    Some(&[field_id]),
                    &boost,
                    &mut scorer,
                    filtered_doc_ids.as_ref(),
                )
                ?;
        }

        Ok(scorer.get_scores())
    }

    async fn search_vector(
        &self,
        term: &str,
        filtered_doc_ids: Option<HashSet<DocumentId>>,
        limit: &Limit,
    ) -> Result<HashMap<DocumentId, f32>> {
        let mut ret: HashMap<DocumentId, f32> = HashMap::new();

        for e in &self.fields_per_model {
            let model = e.key();
            let fields = e.value();

            let e = self
                .ai_service
                .embed_query(*model, vec![&term.to_string()])
                .await?;

            for k in e {
                let r = self.vector_index.search(fields, &k, limit.0)?;

                for (doc_id, score) in r {
                    if !filtered_doc_ids
                        .as_ref()
                        .map(|f| f.contains(&doc_id))
                        .unwrap_or(true)
                    {
                        continue;
                    }

                    let v = ret.entry(doc_id).or_default();
                    *v += score;
                }
            }
        }

        Ok(ret)
    }

    pub fn calculate_facets(
        &self,
        token_scores: &HashMap<DocumentId, f32>,
        facets: HashMap<String, FacetDefinition>,
    ) -> Result<Option<HashMap<String, FacetResult>>> {
        if facets.is_empty() {
            Ok(None)
        } else {
            info!("Computing facets on {:?}", facets.keys());

            let mut res_facets: HashMap<String, FacetResult> = HashMap::new();
            for (field_name, facet) in facets {
                let field_id = self.get_field_id(field_name.clone())?;

                // This calculation is not efficient
                // we have the doc_ids that matches:
                // - filters
                // - search
                // We should use them to calculate the facets
                // Instead here we are building an hashset and
                // iter again on it to filter the doc_ids.
                // We could create a dedicated method in the indexes that
                // accepts the matching doc_ids + facet definition and returns the count
                // TODO: do it
                match facet {
                    FacetDefinition::Number(facet) => {
                        let mut values = HashMap::new();

                        for range in facet.ranges {
                            let facet: HashSet<_> = self
                                .number_index
                                .filter(field_id, NumberFilter::Between((range.from, range.to)))?
                                .into_iter()
                                .filter(|doc_id| token_scores.contains_key(doc_id))
                                .collect();

                            values.insert(format!("{}-{}", range.from, range.to), facet.len());
                        }

                        res_facets.insert(
                            field_name,
                            FacetResult {
                                count: values.len(),
                                values,
                            },
                        );
                    }
                    FacetDefinition::Bool(facets) => {
                        let mut values = HashMap::new();

                        if facets.r#true {
                            let true_facet: HashSet<DocumentId> = self
                                .bool_index
                                .filter(field_id, true)?
                                .into_iter()
                                .filter(|doc_id| token_scores.contains_key(doc_id))
                                .collect();
                            values.insert("true".to_string(), true_facet.len());
                        }
                        if facets.r#false {
                            let false_facet: HashSet<DocumentId> = self
                                .bool_index
                                .filter(field_id, false)?
                                .into_iter()
                                .filter(|doc_id| token_scores.contains_key(doc_id))
                                .collect();
                            values.insert("false".to_string(), false_facet.len());
                        }

                        res_facets.insert(
                            field_name,
                            FacetResult {
                                count: values.len(),
                                values,
                            },
                        );
                    }
                }
            }
            Ok(Some(res_facets))
        }
    }
}

#[derive(Debug, Serialize, Deserialize, Clone)]
pub struct Committed {
    pub epoch: u64,
}

mod dump {
    use serde::{Deserialize, Serialize};

    use crate::{
        collection_manager::{
            dto::{DocumentFields, FieldId, LanguageDTO},
            sides::OramaModelSerializable,
        },
        types::CollectionId,
    };

    #[derive(Debug, Serialize, Deserialize)]
    #[serde(tag = "version")]
    pub enum CollectionInfo {
        #[serde(rename = "1")]
        V1(CollectionInfoV1),
    }

    #[derive(Debug, Serialize, Deserialize)]
    pub struct CollectionInfoV1 {
        pub id: CollectionId,
        pub fields: Vec<(String, (FieldId, TypedField))>,
        pub used_models: Vec<(OramaModelSerializable, Vec<FieldId>)>,
    }

    #[derive(Debug, Serialize, Deserialize)]
    pub struct EmbeddingTypedField {
        pub model: OramaModelSerializable,
        pub document_fields: DocumentFields,
    }

    #[derive(Debug, Serialize, Deserialize)]
    pub enum TypedField {
        Text(LanguageDTO),
        Embedding(EmbeddingTypedField),
        Number,
        Bool,
    }
}<|MERGE_RESOLUTION|>--- conflicted
+++ resolved
@@ -60,7 +60,7 @@
     text_parser_per_field: DashMap<FieldId, (Locale, Arc<TextParser>)>,
 
     number_index:Arc<NumberIndex>,
-    bool_index: BoolIndex,
+    bool_index: Arc<BoolIndex>,
     // TODO: textparser -> vec<field_id>
     offset_storage: OffsetStorage,
 }
@@ -84,6 +84,7 @@
         let number_index = Arc::new(number_index);
 
         let bool_index = BoolIndex::new();
+        let bool_index = Arc::new(bool_index);
 
         Ok(Self {
             id,
@@ -141,7 +142,8 @@
         self.vector_index
             .load(collection_data_dir.join("vectors"))
             .context("Cannot load vectors index")?;
-        self.bool_index
+        Arc::get_mut(&mut self.bool_index)
+            .expect("bool_index is shared")
             .load(collection_data_dir.join("bools"))
             .context("Cannot load bool index")?;
 
@@ -218,7 +220,6 @@
             .await
             .context("Cannot spawn blocking task")?
             .context("Cannot commit number index")?;
-<<<<<<< HEAD
 
         let vector_index = self.vector_index.clone();
         let vector_dir = data_dir.join("vectors");
@@ -230,14 +231,17 @@
             .await
             .context("Cannot spawn blocking task")?
             .context("Cannot commit vector index")?;
-=======
-        self.vector_index
-            .commit(data_dir.join("vectors"))
-            .context("Cannot commit vectors index")?;
-        self.bool_index
-            .commit(data_dir.join("bools"))
+
+        let bool_index = self.bool_index.clone();
+        let bool_dir = data_dir.join("bools");
+        tokio::task::spawn_blocking(move || {
+            bool_index
+                .commit(bool_dir)
+                .context("Cannot commit bool index")
+        })
+            .await
+            .context("Cannot spawn blocking task")?
             .context("Cannot commit bool index")?;
->>>>>>> c572d457
 
         let dump = dump::CollectionInfo::V1(dump::CollectionInfoV1 {
             id: self.id.clone(),
