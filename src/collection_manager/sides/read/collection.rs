use std::{
    collections::HashMap,
    io::ErrorKind,
    ops::{Deref, DerefMut},
    path::PathBuf,
    sync::{atomic::AtomicU64, Arc},
};

use anyhow::{anyhow, bail, Context, Result};

use chrono::{DateTime, Utc};
use debug_panic::debug_panic;
use serde::{Deserialize, Serialize};
use serde_json::Value;
use tokio::sync::{RwLock, RwLockReadGuard, RwLockWriteGuard};
use tracing::{error, info, warn};

use crate::{
    ai::{advanced_autoquery::AdvancedAutoQuery, llms::LLMService, AIService},
    collection_manager::sides::{CollectionWriteOperation, Offset, ReplaceIndexReason},
    file_utils::BufferedFile,
    nlp::{locales::Locale, NLPService},
    types::{
<<<<<<< HEAD
        ApiKey, CollectionId, DocumentId, FacetResult, FieldId, IndexId, InteractionMessage,
        NLPSearchRequest, Role, SearchParams,
=======
        ApiKey, CollectionId, CollectionStatsRequest, DocumentId, FacetResult, FieldId, IndexId,
        SearchParams,
>>>>>>> 45617eeb
    },
};

use super::{
    index::{Index, IndexStats},
    notify::Notifier,
    CommittedBoolFieldStats, CommittedNumberFieldStats, CommittedStringFieldStats,
    CommittedStringFilterFieldStats, CommittedVectorFieldStats, DeletionReason,
    UncommittedBoolFieldStats, UncommittedNumberFieldStats, UncommittedStringFieldStats,
    UncommittedStringFilterFieldStats, UncommittedVectorFieldStats,
};

pub struct CollectionReader {
    id: CollectionId,
    description: Option<String>,
    default_locale: Locale,
    deleted: bool,

    read_api_key: ApiKey,
    ai_service: Arc<AIService>,
    nlp_service: Arc<NLPService>,
    llm_service: Arc<LLMService>,

    indexes: RwLock<Vec<Index>>,

    temp_indexes: RwLock<Vec<Index>>,

    notifier: Option<Arc<Notifier>>,

    created_at: DateTime<Utc>,
    updated_at: RwLock<DateTime<Utc>>,

    document_count_estimation: AtomicU64,
}

impl CollectionReader {
    pub fn empty(
        id: CollectionId,
        description: Option<String>,
        default_locale: Locale,
        read_api_key: ApiKey,
        ai_service: Arc<AIService>,
        nlp_service: Arc<NLPService>,
        llm_service: Arc<LLMService>,
        notifier: Option<Arc<Notifier>>,
    ) -> Self {
        Self {
            id,
            description,
            default_locale,
            deleted: false,

            read_api_key,
            ai_service,
            nlp_service,
            llm_service,

            indexes: Default::default(),
            temp_indexes: Default::default(),
            notifier,

            created_at: Utc::now(),
            updated_at: RwLock::new(Utc::now()),

            document_count_estimation: AtomicU64::new(0),
        }
    }

    pub fn try_load(
        ai_service: Arc<AIService>,
        nlp_service: Arc<NLPService>,
        llm_service: Arc<LLMService>,
        notifier: Option<Arc<Notifier>>,
        data_dir: PathBuf,
    ) -> Result<Self> {
        let dump: Dump = BufferedFile::open(data_dir.join("collection.json"))
            .context("Cannot open collection.json")?
            .read_json_data()
            .context("Cannot read collection.json")?;
        let Dump::V1(dump) = dump;

        let mut indexes: Vec<Index> = Vec::with_capacity(dump.index_ids.len());
        for index_id in dump.index_ids {
            let index = Index::try_load(
                index_id,
                data_dir.join("indexes").join(index_id.as_str()),
                nlp_service.clone(),
                llm_service.clone(),
                ai_service.clone(),
            )?;
            indexes.push(index);
        }

        let mut temp_indexes: Vec<Index> = Vec::with_capacity(dump.temp_index_ids.len());
        for index_id in dump.temp_index_ids {
            let index = Index::try_load(
                index_id,
                data_dir.join("temp_indexes").join(index_id.as_str()),
                nlp_service.clone(),
                llm_service.clone(),
                ai_service.clone(),
            )?;
            temp_indexes.push(index);
        }

        let document_count_estimation = indexes.iter().map(|i| i.document_count()).sum::<u64>();

        let s = Self {
            id: dump.id,
            description: dump.description,
            default_locale: dump.default_locale,
            deleted: false,

            read_api_key: dump.read_api_key,
            ai_service,
            nlp_service,
            llm_service,

            indexes: RwLock::new(indexes),
            temp_indexes: RwLock::new(temp_indexes),
            notifier,

            created_at: dump.created_at,
            updated_at: RwLock::new(dump.updated_at),

            document_count_estimation: AtomicU64::new(document_count_estimation),
        };

        Ok(s)
    }

    pub async fn commit(&self, data_dir: PathBuf, offset: Offset) -> Result<()> {
        // During the commit we have:
        // 1. indexes till alive
        // 2. indexes deleted by the user
        // 3. temp indexes promoted to runtime indexes due to resync
        // 4. temp indexes promoted to runtime indexes due to reindexing
        //
        // So:
        // 1. We have to keep it and commit it
        // 2. We have to remove it from the in memory indexes and remove it from the disk
        // 3-4. We have to commit it and remove the temp indexes from the disk
        //
        // NB: the document from the document_storage are removed
        //     because the writer sends an appropriate command for that

        let indexes_lock = self.indexes.read().await;
        let mut index_ids = Vec::with_capacity(indexes_lock.len());

        let mut index_id_to_remove = vec![];
        let mut temp_index_id_to_remove = vec![];

        let mut count = 0;
        let indexes_dir = data_dir.join("indexes");
        for (i, index) in indexes_lock.iter().enumerate() {
            match index.get_deletion_reason() {
                Some(DeletionReason::UserWanted) => {
                    index_id_to_remove.push((i, index.id()));
                    continue;
                }
                Some(DeletionReason::IndexResynced { temp_index_id })
                | Some(DeletionReason::CollectionReindexed { temp_index_id }) => {
                    // This is the old version of the index.
                    // In the vec, there'll be the new version of this index
                    // So, we should remove the old temp index.
                    temp_index_id_to_remove.push(temp_index_id);
                    continue;
                }
                None => {}
            }
            count += index.document_count();
            index_ids.push(index.id());
            let dir = indexes_dir.join(index.id().as_str());
            index.commit(dir, offset).await?;
        }
        drop(indexes_lock);

        let temp_indexes_lock = self.temp_indexes.read().await;
        let mut temp_index_ids = Vec::with_capacity(temp_indexes_lock.len());
        let temp_indexes_dir = data_dir.join("temp_indexes");
        for index in temp_indexes_lock.iter() {
            if index.is_deleted() {
                debug_panic!("It is not possible to delete a temp index (yet)");
                continue;
            }
            temp_index_ids.push(index.id());
            let dir = temp_indexes_dir.join(index.id().as_str());
            index.commit(dir, offset).await?;
        }
        drop(temp_indexes_lock);

        let dump = Dump::V1(DumpV1 {
            id: self.id,
            description: self.description.clone(),
            default_locale: self.default_locale,
            read_api_key: self.read_api_key,
            index_ids,
            temp_index_ids,
            created_at: self.created_at,
            updated_at: *self.updated_at.read().await,
        });

        BufferedFile::create_or_overwrite(data_dir.join("collection.json"))
            .context("Cannot create collection.json")?
            .write_json_data(&dump)
            .context("Cannot write collection.json")?;

        // Remove deleted indexes from in memory
        let mut indexes_lock = self.indexes.write().await;
        let (kept, deleted): (Vec<_>, Vec<_>) = std::mem::take(&mut *indexes_lock)
            .into_iter()
            .enumerate()
            .partition(|(i, _)| !index_id_to_remove.iter().any(|(ind, _)| ind == i));
        *indexes_lock = kept.into_iter().map(|(_, index)| index).collect();
        drop(indexes_lock);

        // Remove deleted indexes from disk: here it is safe because we already save the collection dump to fs
        for (_, index) in deleted {
            let dir = indexes_dir.join(index.id().as_str());
            if let Err(err) = std::fs::remove_dir_all(dir) {
                // This happen when the index is never committed
                if err.kind() != ErrorKind::NotFound {
                    error!(error = ?err, "Cannot remove index dir {:?}", index.id());
                }
            }
        }

        // Remove temp deleted indexes from disk because they are promoted to runtime indexes.
        // Here it is safe because we already save the collection dump to fs
        for index_id in temp_index_id_to_remove {
            let dir = temp_indexes_dir.join(index_id.as_str());
            if let Err(err) = std::fs::remove_dir_all(dir) {
                // This happen when the index is never committed
                if err.kind() != ErrorKind::NotFound {
                    error!(error = ?err, "Cannot remove index dir {:?}", index_id);
                }
            }
        }

        self.document_count_estimation
            .store(count, std::sync::atomic::Ordering::Relaxed);

        Ok(())
    }

    #[inline]
    pub fn id(&self) -> CollectionId {
        self.id
    }

    pub fn is_deleted(&self) -> bool {
        self.deleted
    }

    pub fn mark_as_deleted(&mut self) {
        *self.updated_at.get_mut() = Utc::now();
        self.deleted = true;
    }

    #[inline]
    pub fn check_read_api_key(&self, api_key: ApiKey) -> Result<()> {
        if api_key != self.read_api_key {
            return Err(anyhow!("Invalid read api key"));
        }
        Ok(())
    }

    #[inline]
    pub fn get_id(&self) -> CollectionId {
        self.id
    }

    pub async fn nlp_search(
        &self,
        search_params: &NLPSearchRequest,
        collection_id: CollectionId,
        collection_stats: CollectionStats,
    ) -> Result<Value> {
        let llm_service = self.llm_service.clone();
        let llm_config = search_params.llm_config.clone();
        let query = search_params.query.clone();

        let mut advanced_autoquery =
            AdvancedAutoQuery::new(collection_id, collection_stats, llm_service, llm_config);
        let conversation = vec![InteractionMessage {
            role: Role::User,
            content: query,
        }];

        let analyze_result = advanced_autoquery.run(conversation).await?;

        return Ok(analyze_result);
    }

    pub async fn search(
        &self,
        search_params: &SearchParams,
    ) -> Result<HashMap<DocumentId, f32>, anyhow::Error> {
        let document_count_estimation = self
            .document_count_estimation
            .load(std::sync::atomic::Ordering::Relaxed);

        // Let's suppose the number of matching document is 1/3 of the total number of documents
        // This is a very rough estimation, but it is better than nothing
        // This allows us to avoid reallocation of the result map
        let mut result: HashMap<DocumentId, f32> =
            HashMap::with_capacity((document_count_estimation / 3) as usize);
        let indexes_lock = self.indexes.read().await;

        let indexes_to_search_on =
            calculate_index_to_search_on(&indexes_lock, search_params.indexes.as_ref())?;

        for index in indexes_lock.iter() {
            if index.is_deleted() {
                continue;
            }
            if !indexes_to_search_on.contains(&index.id()) {
                continue;
            }
            index.search(search_params, &mut result).await?;
        }

        if result.is_empty() && !search_params.where_filter.is_empty() {
            // We want to return an error if there's some filter on unknown field
            // It is checked in this way because:
            // - we don't want to affect the performance of the search
            // - we want to return a meaningful error message
            let fields_in_filter = search_params.where_filter.get_all_keys();

            // We don't handle the case when the field type is different in different indexes
            // We should dedicate a message error for that
            // TODO: do it

            for field_in_filter in fields_in_filter {
                if indexes_lock
                    .iter()
                    .all(|index| !index.has_field(&field_in_filter))
                {
                    return Err(anyhow!(
                        "Cannot filter by \"{}\": unknown field",
                        field_in_filter
                    ));
                }
            }
        }

        Ok(result)
    }

    pub async fn calculate_facets(
        &self,
        token_scores: &HashMap<DocumentId, f32>,
        search_params: &SearchParams,
    ) -> Result<HashMap<String, FacetResult>> {
        let mut result: HashMap<String, FacetResult> = HashMap::new();
        let indexes_lock = self.indexes.read().await;

        let indexes_to_search_on =
            calculate_index_to_search_on(&indexes_lock, search_params.indexes.as_ref())?;

        for index in indexes_lock.iter() {
            if index.is_deleted() {
                continue;
            }
            if !indexes_to_search_on.contains(&index.id()) {
                continue;
            }

            index
                .calculate_facets(token_scores, &search_params.facets, &mut result)
                .await?;
        }

        Ok(result)
    }

    pub async fn get_index(&self, index_id: IndexId) -> Option<IndexReadLock<'_>> {
        let indexes_lock = self.indexes.read().await;
        IndexReadLock::try_new(indexes_lock, index_id)
    }

    pub async fn update(&self, collection_operation: CollectionWriteOperation) -> Result<()> {
        let mut updated_at_lock = self.updated_at.write().await;
        *updated_at_lock = Utc::now();
        drop(updated_at_lock);

        match collection_operation {
            CollectionWriteOperation::CreateIndex2 { index_id, locale } => {
                let mut indexes_lock = self.indexes.write().await;
                let index = Index::new(
                    index_id,
                    self.nlp_service.get(locale),
                    self.llm_service.clone(),
                    self.ai_service.clone(),
                );
                let contains = get_index_in_vector(&indexes_lock, index_id).is_some();
                if contains {
                    warn!("Index {} already exists", index_id);
                    debug_panic!("Index {} already exists", index_id);
                }
                indexes_lock.push(index);
                drop(indexes_lock);
            }
            CollectionWriteOperation::CreateTemporaryIndex2 { index_id, locale } => {
                let mut temp_indexes_lock = self.temp_indexes.write().await;
                let index = Index::new(
                    index_id,
                    self.nlp_service.get(locale),
                    self.llm_service.clone(),
                    self.ai_service.clone(),
                );
                let contains = get_index_in_vector(&temp_indexes_lock, index_id).is_some();
                if contains {
                    warn!("Temp index {} already exists", index_id);
                    debug_panic!("Temp index {} already exists", index_id);
                }
                temp_indexes_lock.push(index);
                drop(temp_indexes_lock);
            }
            CollectionWriteOperation::DeleteIndex2 { index_id } => {
                let index = self.get_index_mut(index_id).await;
                if let Some(mut index) = index {
                    index.mark_as_deleted(DeletionReason::UserWanted);
                } else {
                    warn!("Cannot mark index {} as deleted. Ignored.", index_id);
                }
            }
            CollectionWriteOperation::IndexWriteOperation(index_id, index_op) => {
                let temp_index = self.get_temp_index_mut(index_id).await;
                if let Some(mut temp_index) = temp_index {
                    temp_index
                        .update(index_op)
                        .with_context(|| format!("Cannot update index {:?}", index_id))?;
                } else {
                    let index = self.get_index_mut(index_id).await;
                    let Some(mut index) = index else {
                        bail!("Index {} not found", index_id)
                    };
                    index
                        .update(index_op)
                        .with_context(|| format!("Cannot update index {:?}", index_id))?;
                }
            }
            CollectionWriteOperation::ReplaceIndex {
                runtime_index_id,
                temp_index_id,
                reference,
                reason,
            } => {
                let mut temp_index_lock = self.temp_indexes.write().await;
                let mut runtime_index_lock = self.indexes.write().await;

                let runtime_i = get_index_in_vector(&runtime_index_lock, runtime_index_id);
                let temp_i = get_index_in_vector(&temp_index_lock, temp_index_id);

                let Some(runtime_i) = runtime_i else {
                    bail!("Runtime index {} not found", runtime_index_id);
                };
                let Some(temp_i) = temp_i else {
                    bail!("Temp index {} not found", temp_index_id);
                };

                let old_index = runtime_index_lock
                    .get_mut(runtime_i)
                    // This should not happen, since we already checked that the index exists
                    .unwrap();
                match reason {
                    ReplaceIndexReason::CollectionReindexed => {
                        old_index
                            .mark_as_deleted(DeletionReason::CollectionReindexed { temp_index_id });
                    }
                    ReplaceIndexReason::IndexResynced => {
                        old_index.mark_as_deleted(DeletionReason::IndexResynced { temp_index_id });
                    }
                };

                let mut new_index = temp_index_lock
                    // This should not happen, since we already checked that the index exists
                    .remove(temp_i);

                // Replace the temp index id with the new one
                new_index.promote_to_runtime_index(runtime_index_id);
                runtime_index_lock.push(new_index);

                drop(temp_index_lock);
                drop(runtime_index_lock);

                if let Some(notifier) = self.notifier.as_ref() {
                    match notifier
                        .notify_collection_substitution(
                            self.id,
                            runtime_index_id,
                            temp_index_id,
                            reference,
                        )
                        .await
                    {
                        Ok(_) => {
                            info!("Collection {} notified", self.id);
                        }
                        Err(e) => {
                            error!("Error notifying collection {}: {:?}", self.id, e);
                        }
                    }
                }
            }
        }

        Ok(())
    }

    pub async fn stats(&self, req: CollectionStatsRequest) -> Result<CollectionStats> {
        let indexes_lock = self.indexes.read().await;
        let mut indexes_stats = Vec::with_capacity(indexes_lock.len());
        for i in indexes_lock.iter() {
            if i.is_deleted() {
                continue;
            }
            indexes_stats.push(i.stats(false, req.with_keys).await?);
        }
        drop(indexes_lock);

        let temp_indexes_lock = self.temp_indexes.read().await;
        for i in temp_indexes_lock.iter() {
            if i.is_deleted() {
                continue;
            }
            indexes_stats.push(i.stats(true, req.with_keys).await?);
        }

        Ok(CollectionStats {
            id: self.get_id(),
            document_count: indexes_stats
                .iter()
                .map(|i| i.document_count)
                .sum::<usize>(),
            description: self.description.clone(),
            default_locale: self.default_locale,
            indexes_stats,
            created_at: self.created_at,
            updated_at: *self.updated_at.read().await,
        })
    }

    async fn get_index_mut(&self, index_id: IndexId) -> Option<IndexWriteLock<'_>> {
        let indexes_lock = self.indexes.write().await;
        IndexWriteLock::try_new(indexes_lock, index_id)
    }

    async fn get_temp_index_mut(&self, index_id: IndexId) -> Option<IndexWriteLock<'_>> {
        let indexes_lock = self.temp_indexes.write().await;
        IndexWriteLock::try_new(indexes_lock, index_id)
    }
}

#[derive(Debug, Serialize, Deserialize, Clone)]
pub struct Committed {
    pub epoch: u64,
}

#[derive(Serialize, Debug)]
#[serde(tag = "type")]
pub enum IndexFieldStatsType {
    #[serde(rename = "uncommitted_bool")]
    UncommittedBoolean(UncommittedBoolFieldStats),
    #[serde(rename = "committed_bool")]
    CommittedBoolean(CommittedBoolFieldStats),

    #[serde(rename = "uncommitted_number")]
    UncommittedNumber(UncommittedNumberFieldStats),
    #[serde(rename = "committed_number")]
    CommittedNumber(CommittedNumberFieldStats),

    #[serde(rename = "uncommitted_string_filter")]
    UncommittedStringFilter(UncommittedStringFilterFieldStats),
    #[serde(rename = "committed_string_filter")]
    CommittedStringFilter(CommittedStringFilterFieldStats),

    #[serde(rename = "uncommitted_string")]
    UncommittedString(UncommittedStringFieldStats),
    #[serde(rename = "committed_string")]
    CommittedString(CommittedStringFieldStats),

    #[serde(rename = "uncommitted_vector")]
    UncommittedVector(UncommittedVectorFieldStats),
    #[serde(rename = "committed_vector")]
    CommittedVector(CommittedVectorFieldStats),
}

#[derive(Serialize, Debug)]
pub struct IndexFieldStats {
    pub field_id: FieldId,
    pub field_path: String,
    #[serde(flatten)]
    pub stats: IndexFieldStatsType,
}

#[derive(Serialize, Debug)]
pub struct CollectionStats {
    pub id: CollectionId,
    pub document_count: usize,
    pub description: Option<String>,
    pub default_locale: Locale,
    pub indexes_stats: Vec<IndexStats>,
    pub created_at: DateTime<Utc>,
    pub updated_at: DateTime<Utc>,
}

pub struct IndexReadLock<'guard> {
    lock: RwLockReadGuard<'guard, Vec<Index>>,
    index: usize,
}

impl<'guard> IndexReadLock<'guard> {
    pub fn try_new(indexes_lock: RwLockReadGuard<'guard, Vec<Index>>, id: IndexId) -> Option<Self> {
        get_index_in_vector(&indexes_lock, id).map(|index| Self {
            lock: indexes_lock,
            index,
        })
    }
}

impl Deref for IndexReadLock<'_> {
    type Target = Index;

    fn deref(&self) -> &Self::Target {
        // Safety: the index map contains the id because we checked it before
        // no one can remove the collection from the map because we hold a read lock
        &self.lock[self.index]
    }
}

pub struct IndexWriteLock<'guard> {
    lock: RwLockWriteGuard<'guard, Vec<Index>>,
    index: usize,
}

impl<'guard> IndexWriteLock<'guard> {
    pub fn try_new(
        indexes_lock: RwLockWriteGuard<'guard, Vec<Index>>,
        id: IndexId,
    ) -> Option<Self> {
        get_index_in_vector(&indexes_lock, id).map(|index| Self {
            lock: indexes_lock,
            index,
        })
    }
}
impl Deref for IndexWriteLock<'_> {
    type Target = Index;

    fn deref(&self) -> &Self::Target {
        // Safety: the index map contains the id because we checked it before
        // no one can remove the collection from the map because we hold a read lock
        &self.lock[self.index]
    }
}
impl DerefMut for IndexWriteLock<'_> {
    fn deref_mut(&mut self) -> &mut Self::Target {
        // Safety: the index map contains the id because we checked it before
        // no one can remove the collection from the map because we hold a read lock
        &mut self.lock[self.index]
    }
}

fn get_index_in_vector(vec: &[Index], wanted: IndexId) -> Option<usize> {
    // fast path
    for (i, index) in vec.iter().enumerate() {
        if index.is_deleted() {
            continue;
        }
        if index.id() == wanted {
            return Some(i);
        }
    }

    // check in alias too
    for (i, index) in vec.iter().enumerate() {
        if index.is_deleted() {
            continue;
        }
        if index.aliases().contains(&wanted) {
            return Some(i);
        }
    }

    None
}

fn calculate_index_to_search_on(
    indexes: &[Index],
    indexes_from_user: Option<&Vec<IndexId>>,
) -> Result<Vec<IndexId>> {
    let all_indexes = indexes.iter().map(|i| i.id()).collect::<Vec<_>>();
    // No indexes from user -> search on all indexes
    let Some(indexes_from_user) = indexes_from_user else {
        return Ok(all_indexes);
    };
    // Empty indexes from user -> search on all indexes
    // It doens't make sense to search on empty indexes list
    if indexes_from_user.is_empty() {
        return Ok(all_indexes);
    }

    let unknown_indexes = indexes_from_user
        .iter()
        .filter(|index| !all_indexes.contains(index))
        .collect::<Vec<_>>();
    if !unknown_indexes.is_empty() {
        bail!(
            "Unknown indexes: {:?}. Available indexes: {:?}",
            unknown_indexes,
            all_indexes
        )
    }

    let res = all_indexes
        .into_iter()
        .filter(|index| indexes_from_user.contains(index))
        .collect();
    Ok(res)
}

#[derive(Debug, Serialize, Deserialize)]
struct DumpV1 {
    id: CollectionId,
    description: Option<String>,
    default_locale: Locale,
    read_api_key: ApiKey,
    index_ids: Vec<IndexId>,
    temp_index_ids: Vec<IndexId>,
    created_at: DateTime<Utc>,
    updated_at: DateTime<Utc>,
}
#[derive(Debug, Serialize, Deserialize)]
enum Dump {
    V1(DumpV1),
}<|MERGE_RESOLUTION|>--- conflicted
+++ resolved
@@ -21,13 +21,8 @@
     file_utils::BufferedFile,
     nlp::{locales::Locale, NLPService},
     types::{
-<<<<<<< HEAD
         ApiKey, CollectionId, DocumentId, FacetResult, FieldId, IndexId, InteractionMessage,
         NLPSearchRequest, Role, SearchParams,
-=======
-        ApiKey, CollectionId, CollectionStatsRequest, DocumentId, FacetResult, FieldId, IndexId,
-        SearchParams,
->>>>>>> 45617eeb
     },
 };
 
