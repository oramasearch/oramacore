--- conflicted
+++ resolved
@@ -39,13 +39,9 @@
     ai::{AIService, AutoQueryResponse, OramaModel},
     collection_manager::{
         dto::{
-<<<<<<< HEAD
-            ApiKey, BM25Scorer, FacetDefinition, FacetResult, FieldId, Filter, LanguageDTO, Limit,
-            NumberFilter, Properties, SearchMode, SearchParams,
-=======
             ApiKey, BM25Scorer, FacetDefinition, FacetResult, FieldId, Filter, FulltextMode,
-            HybridMode, Limit, NumberFilter, Properties, SearchMode, SearchParams, VectorMode,
->>>>>>> b779bd1a
+            HybridMode, LanguageDTO, Limit, NumberFilter, Properties, SearchMode, SearchParams,
+            Similarity, VectorMode,
         },
         sides::{CollectionWriteOperation, Offset, OramaModelSerializable, TypedFieldWrapper},
     },
@@ -833,9 +829,11 @@
                     }),
                     "hybrid" => SearchMode::Hybrid(HybridMode {
                         term: mode_result.term,
+                        similarity: Similarity(0.8),
                     }),
                     "vector" => SearchMode::Vector(VectorMode {
                         term: mode_result.term,
+                        similarity: Similarity(0.8),
                     }),
                     _ => anyhow::bail!("Invalid search mode"),
                 }
