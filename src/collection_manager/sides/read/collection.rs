use std::{
    collections::HashMap,
    io::ErrorKind,
    ops::{Deref, DerefMut},
    path::PathBuf,
    sync::{atomic::AtomicU64, Arc},
};

use anyhow::{anyhow, bail, Context, Result};

use axum::extract::State;
use chrono::{DateTime, Utc};
use debug_panic::debug_panic;
use serde::{Deserialize, Serialize};
use tokio::sync::{RwLock, RwLockReadGuard, RwLockWriteGuard};
use tracing::{error, info, warn};

use crate::{
    ai::{
        advanced_autoquery::{AdvancedAutoQuery, AdvancedAutoQuerySteps, QueryMappedSearchResult},
        llms::LLMService,
        AIService, OramaModel,
    },
    collection_manager::sides::{
        read::{CommittedDateFieldStats, ReadError, UncommittedDateFieldStats},
        CollectionWriteOperation, Offset, ReplaceIndexReason,
    },
    file_utils::BufferedFile,
    nlp::{locales::Locale, NLPService},
    types::{
        ApiKey, CollectionId, CollectionStatsRequest, DocumentId, FacetResult, FieldId, IndexId,
        InteractionMessage, NLPSearchRequest, Role, SearchParams,
    },
};

use super::{
    index::{Index, IndexStats},
    notify::Notifier,
    CommittedBoolFieldStats, CommittedNumberFieldStats, CommittedStringFieldStats,
    CommittedStringFilterFieldStats, CommittedVectorFieldStats, DeletionReason, ReadSide,
    UncommittedBoolFieldStats, UncommittedNumberFieldStats, UncommittedStringFieldStats,
    UncommittedStringFilterFieldStats, UncommittedVectorFieldStats,
};

pub struct CollectionReader {
    id: CollectionId,
    description: Option<String>,
    default_locale: Locale,
    deleted: bool,

    read_api_key: ApiKey,
    ai_service: Arc<AIService>,
    nlp_service: Arc<NLPService>,
    llm_service: Arc<LLMService>,

    indexes: RwLock<Vec<Index>>,

    temp_indexes: RwLock<Vec<Index>>,

    notifier: Option<Arc<Notifier>>,

    created_at: DateTime<Utc>,
    updated_at: RwLock<DateTime<Utc>>,

    document_count_estimation: AtomicU64,
}

impl CollectionReader {
    pub fn empty(
        id: CollectionId,
        description: Option<String>,
        default_locale: Locale,
        read_api_key: ApiKey,
        ai_service: Arc<AIService>,
        nlp_service: Arc<NLPService>,
        llm_service: Arc<LLMService>,
        notifier: Option<Arc<Notifier>>,
    ) -> Self {
        Self {
            id,
            description,
            default_locale,
            deleted: false,

            read_api_key,
            ai_service,
            nlp_service,
            llm_service,

            indexes: Default::default(),
            temp_indexes: Default::default(),
            notifier,

            created_at: Utc::now(),
            updated_at: RwLock::new(Utc::now()),

            document_count_estimation: AtomicU64::new(0),
        }
    }

    pub fn try_load(
        ai_service: Arc<AIService>,
        nlp_service: Arc<NLPService>,
        llm_service: Arc<LLMService>,
        notifier: Option<Arc<Notifier>>,
        data_dir: PathBuf,
    ) -> Result<Self> {
        let dump: Dump = BufferedFile::open(data_dir.join("collection.json"))
            .context("Cannot open collection.json")?
            .read_json_data()
            .context("Cannot read collection.json")?;
        let Dump::V1(dump) = dump;

        let mut indexes: Vec<Index> = Vec::with_capacity(dump.index_ids.len());
        for index_id in dump.index_ids {
            let index = Index::try_load(
                index_id,
                data_dir.join("indexes").join(index_id.as_str()),
                nlp_service.clone(),
                llm_service.clone(),
                ai_service.clone(),
            )?;
            indexes.push(index);
        }

        let mut temp_indexes: Vec<Index> = Vec::with_capacity(dump.temp_index_ids.len());
        for index_id in dump.temp_index_ids {
            let index = Index::try_load(
                index_id,
                data_dir.join("temp_indexes").join(index_id.as_str()),
                nlp_service.clone(),
                llm_service.clone(),
                ai_service.clone(),
            )?;
            temp_indexes.push(index);
        }

        let document_count_estimation = indexes.iter().map(|i| i.document_count()).sum::<u64>();

        let s = Self {
            id: dump.id,
            description: dump.description,
            default_locale: dump.default_locale,
            deleted: false,

            read_api_key: dump.read_api_key,
            ai_service,
            nlp_service,
            llm_service,

            indexes: RwLock::new(indexes),
            temp_indexes: RwLock::new(temp_indexes),
            notifier,

            created_at: dump.created_at,
            updated_at: RwLock::new(dump.updated_at),

            document_count_estimation: AtomicU64::new(document_count_estimation),
        };

        Ok(s)
    }

    pub async fn commit(&self, data_dir: PathBuf, offset: Offset) -> Result<()> {
        // During the commit we have:
        // 1. indexes till alive
        // 2. indexes deleted by the user
        // 3. temp indexes promoted to runtime indexes due to resync
        // 4. temp indexes promoted to runtime indexes due to reindexing
        //
        // So:
        // 1. We have to keep it and commit it
        // 2. We have to remove it from the in memory indexes and remove it from the disk
        // 3-4. We have to commit it and remove the temp indexes from the disk
        //
        // NB: the document from the document_storage are removed
        //     because the writer sends an appropriate command for that

        let indexes_lock = self.indexes.read().await;
        let mut index_ids = Vec::with_capacity(indexes_lock.len());

        let mut index_id_to_remove = vec![];
        let mut temp_index_id_to_remove = vec![];

        let mut count = 0;
        let indexes_dir = data_dir.join("indexes");
        for (i, index) in indexes_lock.iter().enumerate() {
            match index.get_deletion_reason() {
                Some(DeletionReason::UserWanted) => {
                    index_id_to_remove.push((i, index.id()));
                    continue;
                }
                Some(DeletionReason::IndexResynced { temp_index_id })
                | Some(DeletionReason::CollectionReindexed { temp_index_id }) => {
                    // This is the old version of the index.
                    // In the vec, there'll be the new version of this index
                    // So, we should remove the old temp index.
                    temp_index_id_to_remove.push(temp_index_id);
                    continue;
                }
                None => {}
            }
            count += index.document_count();
            index_ids.push(index.id());
            let dir = indexes_dir.join(index.id().as_str());
            index.commit(dir, offset).await?;
        }
        drop(indexes_lock);

        let temp_indexes_lock = self.temp_indexes.read().await;
        let mut temp_index_ids = Vec::with_capacity(temp_indexes_lock.len());
        let temp_indexes_dir = data_dir.join("temp_indexes");
        for index in temp_indexes_lock.iter() {
            if index.is_deleted() {
                debug_panic!("It is not possible to delete a temp index (yet)");
                continue;
            }
            temp_index_ids.push(index.id());
            let dir = temp_indexes_dir.join(index.id().as_str());
            index.commit(dir, offset).await?;
        }
        drop(temp_indexes_lock);

        let dump = Dump::V1(DumpV1 {
            id: self.id,
            description: self.description.clone(),
            default_locale: self.default_locale,
            read_api_key: self.read_api_key,
            index_ids,
            temp_index_ids,
            created_at: self.created_at,
            updated_at: *self.updated_at.read().await,
        });

        BufferedFile::create_or_overwrite(data_dir.join("collection.json"))
            .context("Cannot create collection.json")?
            .write_json_data(&dump)
            .context("Cannot write collection.json")?;

        // Remove deleted indexes from in memory
        let mut indexes_lock = self.indexes.write().await;
        let (kept, deleted): (Vec<_>, Vec<_>) = std::mem::take(&mut *indexes_lock)
            .into_iter()
            .enumerate()
            .partition(|(i, _)| !index_id_to_remove.iter().any(|(ind, _)| ind == i));
        *indexes_lock = kept.into_iter().map(|(_, index)| index).collect();
        drop(indexes_lock);

        // Remove deleted indexes from disk: here it is safe because we already save the collection dump to fs
        for (_, index) in deleted {
            let dir = indexes_dir.join(index.id().as_str());
            if let Err(err) = std::fs::remove_dir_all(dir) {
                // This happen when the index is never committed
                if err.kind() != ErrorKind::NotFound {
                    error!(error = ?err, "Cannot remove index dir {:?}", index.id());
                }
            }
        }

        // Remove temp deleted indexes from disk because they are promoted to runtime indexes.
        // Here it is safe because we already save the collection dump to fs
        for index_id in temp_index_id_to_remove {
            let dir = temp_indexes_dir.join(index_id.as_str());
            if let Err(err) = std::fs::remove_dir_all(dir) {
                // This happen when the index is never committed
                if err.kind() != ErrorKind::NotFound {
                    error!(error = ?err, "Cannot remove index dir {:?}", index_id);
                }
            }
        }

        self.document_count_estimation
            .store(count, std::sync::atomic::Ordering::Relaxed);

        Ok(())
    }

    #[inline]
    pub fn id(&self) -> CollectionId {
        self.id
    }

    pub fn is_deleted(&self) -> bool {
        self.deleted
    }

    pub fn mark_as_deleted(&mut self) {
        *self.updated_at.get_mut() = Utc::now();
        self.deleted = true;
    }

    #[inline]
    pub fn check_read_api_key(&self, api_key: ApiKey) -> Result<(), ReadError> {
        if api_key != self.read_api_key {
            return Err(ReadError::Generic(anyhow!("Invalid read api key")));
        }

        Ok(())
    }

    #[inline]
    pub fn get_id(&self) -> CollectionId {
        self.id
    }

    pub async fn nlp_search(
        &self,
        read_side: State<Arc<ReadSide>>,
        read_api_key: ApiKey,
        collection_id: CollectionId,
        search_params: &NLPSearchRequest,
        collection_stats: CollectionStats,
    ) -> Result<Vec<QueryMappedSearchResult>> {
        let llm_service = self.llm_service.clone();
        let llm_config = search_params.llm_config.clone();
        let query = search_params.query.clone();

        let advanced_autoquery = AdvancedAutoQuery::new(collection_stats, llm_service, llm_config);
        let conversation = vec![InteractionMessage {
            role: Role::User,
            content: query,
        }];

        let search_results = advanced_autoquery
            .run(read_side.clone(), read_api_key, collection_id, conversation)
            .await?;

        Ok(search_results)
    }

    pub async fn nlp_search_stream(
        &self,
        read_side: State<Arc<ReadSide>>,
        read_api_key: ApiKey,
        collection_id: CollectionId,
        search_params: &NLPSearchRequest,
        collection_stats: CollectionStats,
    ) -> Result<impl tokio_stream::Stream<Item = Result<AdvancedAutoQuerySteps>>, ReadError> {
        let llm_service = self.llm_service.clone();
        let llm_config = search_params.llm_config.clone();
        let query = search_params.query.clone();

        let advanced_autoquery = AdvancedAutoQuery::new(collection_stats, llm_service, llm_config);
        let conversation = vec![InteractionMessage {
            role: Role::User,
            content: query,
        }];

        Ok(advanced_autoquery
            .run_stream(read_side.clone(), read_api_key, collection_id, conversation)
            .await)
    }

    pub async fn search(
        &self,
        search_params: &SearchParams,
    ) -> Result<HashMap<DocumentId, f32>, anyhow::Error> {
        let document_count_estimation = self
            .document_count_estimation
            .load(std::sync::atomic::Ordering::Relaxed);

        // Let's suppose the number of matching document is 1/3 of the total number of documents
        // This is a very rough estimation, but it is better than nothing
        // This allows us to avoid reallocation of the result map
        let mut result: HashMap<DocumentId, f32> =
            HashMap::with_capacity((document_count_estimation / 3) as usize);
        let indexes_lock = self.indexes.read().await;

        let indexes_to_search_on =
            calculate_index_to_search_on(&indexes_lock, search_params.indexes.as_ref())?;

        for index in indexes_lock.iter() {
            if index.is_deleted() {
                continue;
            }
            if !indexes_to_search_on.contains(&index.id()) {
                continue;
            }
            index.search(search_params, &mut result).await?;
        }

        if result.is_empty() && !search_params.where_filter.is_empty() {
            // We want to return an error if there's some filter on unknown field
            // It is checked in this way because:
            // - we don't want to affect the performance of the search
            // - we want to return a meaningful error message
            let fields_in_filter = search_params.where_filter.get_all_keys();

            // We don't handle the case when the field type is different in different indexes
            // We should dedicate a message error for that
            // TODO: do it

            for field_in_filter in fields_in_filter {
                if indexes_lock
                    .iter()
                    .all(|index| !index.has_field(&field_in_filter))
                {
                    return Err(anyhow!(
                        "Cannot filter by \"{}\": unknown field",
                        field_in_filter
                    ));
                }
            }
        }

        Ok(result)
    }

    pub async fn calculate_facets(
        &self,
        token_scores: &HashMap<DocumentId, f32>,
        search_params: &SearchParams,
    ) -> Result<HashMap<String, FacetResult>> {
        let mut result: HashMap<String, FacetResult> = HashMap::new();
        let indexes_lock = self.indexes.read().await;

        let indexes_to_search_on =
            calculate_index_to_search_on(&indexes_lock, search_params.indexes.as_ref())?;

        for index in indexes_lock.iter() {
            if index.is_deleted() {
                continue;
            }
            if !indexes_to_search_on.contains(&index.id()) {
                continue;
            }

            index
                .calculate_facets(token_scores, &search_params.facets, &mut result)
                .await?;
        }

        Ok(result)
    }

    pub async fn get_index(&self, index_id: IndexId) -> Option<IndexReadLock<'_>> {
        let indexes_lock = self.indexes.read().await;
        IndexReadLock::try_new(indexes_lock, index_id)
    }

    pub async fn update(&self, collection_operation: CollectionWriteOperation) -> Result<()> {
        let mut updated_at_lock = self.updated_at.write().await;
        *updated_at_lock = Utc::now();
        drop(updated_at_lock);

        match collection_operation {
            CollectionWriteOperation::CreateIndex2 { index_id, locale } => {
                let mut indexes_lock = self.indexes.write().await;
                let index = Index::new(
                    index_id,
                    self.nlp_service.get(locale),
                    self.llm_service.clone(),
                    self.ai_service.clone(),
                );
                let contains = get_index_in_vector(&indexes_lock, index_id).is_some();
                if contains {
                    warn!("Index {} already exists", index_id);
                    debug_panic!("Index {} already exists", index_id);
                }
                indexes_lock.push(index);
                drop(indexes_lock);
            }
            CollectionWriteOperation::CreateTemporaryIndex2 { index_id, locale } => {
                let mut temp_indexes_lock = self.temp_indexes.write().await;
                let index = Index::new(
                    index_id,
                    self.nlp_service.get(locale),
                    self.llm_service.clone(),
                    self.ai_service.clone(),
                );
                let contains = get_index_in_vector(&temp_indexes_lock, index_id).is_some();
                if contains {
                    warn!("Temp index {} already exists", index_id);
                    debug_panic!("Temp index {} already exists", index_id);
                }
                temp_indexes_lock.push(index);
                drop(temp_indexes_lock);
            }
            CollectionWriteOperation::DeleteIndex2 { index_id } => {
                let index = self.get_index_mut(index_id).await;
                if let Some(mut index) = index {
                    index.mark_as_deleted(DeletionReason::UserWanted);
                } else {
                    warn!("Cannot mark index {} as deleted. Ignored.", index_id);
                }
            }
            CollectionWriteOperation::IndexWriteOperation(index_id, index_op) => {
                let temp_index = self.get_temp_index_mut(index_id).await;
                if let Some(mut temp_index) = temp_index {
                    temp_index
                        .update(index_op)
                        .with_context(|| format!("Cannot update index {:?}", index_id))?;
                } else {
                    let index = self.get_index_mut(index_id).await;
                    let Some(mut index) = index else {
                        bail!("Index {} not found", index_id)
                    };
                    index
                        .update(index_op)
                        .with_context(|| format!("Cannot update index {:?}", index_id))?;
                }
            }
            CollectionWriteOperation::ReplaceIndex {
                runtime_index_id,
                temp_index_id,
                reference,
                reason,
            } => {
                let mut temp_index_lock = self.temp_indexes.write().await;
                let mut runtime_index_lock = self.indexes.write().await;

                let runtime_i = get_index_in_vector(&runtime_index_lock, runtime_index_id);
                let temp_i = get_index_in_vector(&temp_index_lock, temp_index_id);

                let Some(runtime_i) = runtime_i else {
                    bail!("Runtime index {} not found", runtime_index_id);
                };
                let Some(temp_i) = temp_i else {
                    bail!("Temp index {} not found", temp_index_id);
                };

                let old_index = runtime_index_lock
                    .get_mut(runtime_i)
                    // This should not happen, since we already checked that the index exists
                    .unwrap();
                match reason {
                    ReplaceIndexReason::CollectionReindexed => {
                        old_index
                            .mark_as_deleted(DeletionReason::CollectionReindexed { temp_index_id });
                    }
                    ReplaceIndexReason::IndexResynced => {
                        old_index.mark_as_deleted(DeletionReason::IndexResynced { temp_index_id });
                    }
                };

                let mut new_index = temp_index_lock
                    // This should not happen, since we already checked that the index exists
                    .remove(temp_i);

                // Replace the temp index id with the new one
                new_index.promote_to_runtime_index(runtime_index_id);
                runtime_index_lock.push(new_index);

                drop(temp_index_lock);
                drop(runtime_index_lock);

                if let Some(notifier) = self.notifier.as_ref() {
                    match notifier
                        .notify_collection_substitution(
                            self.id,
                            runtime_index_id,
                            temp_index_id,
                            reference,
                        )
                        .await
                    {
                        Ok(_) => {
                            info!("Collection {} notified", self.id);
                        }
                        Err(e) => {
                            error!("Error notifying collection {}: {:?}", self.id, e);
                        }
                    }
                }
            }
        }

        Ok(())
    }

    pub async fn stats(&self, req: CollectionStatsRequest) -> Result<CollectionStats, ReadError> {
        let indexes_lock = self.indexes.read().await;
        let mut indexes_stats = Vec::with_capacity(indexes_lock.len());
        let mut embedding_model: Option<String> = None;

        for i in indexes_lock.iter() {
            if i.is_deleted() {
                continue;
            }

            // This should only happen on the first iteration
            if embedding_model.is_none() {
<<<<<<< HEAD
                match i.get_model().await {
                    Some(model) => {
                        let serializable_model = model.as_str_name();
                        embedding_model = Some(serializable_model.to_string());
                    }
                    None => {}
=======
                if let Some(model) = i.get_model().await {
                    let serializable_model = model.as_str_name();
                    embedding_model = Some(serializable_model.to_string());
>>>>>>> 3d1a2063
                }
            }

            indexes_stats.push(i.stats(false, req.with_keys).await?);
        }
        drop(indexes_lock);

        let temp_indexes_lock = self.temp_indexes.read().await;
        for i in temp_indexes_lock.iter() {
            if i.is_deleted() {
                continue;
            }
            indexes_stats.push(i.stats(true, req.with_keys).await?);
        }

        Ok(CollectionStats {
            id: self.get_id(),
            document_count: indexes_stats
                .iter()
                .map(|i| i.document_count)
                .sum::<usize>(),
            description: self.description.clone(),
            default_locale: self.default_locale,
            embedding_model,
            indexes_stats,
            created_at: self.created_at,
            updated_at: *self.updated_at.read().await,
        })
    }

    async fn get_index_mut(&self, index_id: IndexId) -> Option<IndexWriteLock<'_>> {
        let indexes_lock = self.indexes.write().await;
        IndexWriteLock::try_new(indexes_lock, index_id)
    }

    async fn get_temp_index_mut(&self, index_id: IndexId) -> Option<IndexWriteLock<'_>> {
        let indexes_lock = self.temp_indexes.write().await;
        IndexWriteLock::try_new(indexes_lock, index_id)
    }
}

#[derive(Debug, Serialize, Deserialize, Clone)]
pub struct Committed {
    pub epoch: u64,
}

#[derive(Serialize, Debug)]
#[serde(tag = "type")]
pub enum IndexFieldStatsType {
    #[serde(rename = "uncommitted_bool")]
    UncommittedBoolean(UncommittedBoolFieldStats),
    #[serde(rename = "committed_bool")]
    CommittedBoolean(CommittedBoolFieldStats),

    #[serde(rename = "uncommitted_number")]
    UncommittedNumber(UncommittedNumberFieldStats),
    #[serde(rename = "committed_number")]
    CommittedNumber(CommittedNumberFieldStats),

    #[serde(rename = "uncommitted_date")]
    UncommittedDate(UncommittedDateFieldStats),
    #[serde(rename = "committed_date")]
    CommittedDate(CommittedDateFieldStats),

    #[serde(rename = "uncommitted_string_filter")]
    UncommittedStringFilter(UncommittedStringFilterFieldStats),
    #[serde(rename = "committed_string_filter")]
    CommittedStringFilter(CommittedStringFilterFieldStats),

    #[serde(rename = "uncommitted_string")]
    UncommittedString(UncommittedStringFieldStats),
    #[serde(rename = "committed_string")]
    CommittedString(CommittedStringFieldStats),

    #[serde(rename = "uncommitted_vector")]
    UncommittedVector(UncommittedVectorFieldStats),
    #[serde(rename = "committed_vector")]
    CommittedVector(CommittedVectorFieldStats),
}

#[derive(Serialize, Debug)]
pub struct IndexFieldStats {
    pub field_id: FieldId,
    pub field_path: String,
    #[serde(flatten)]
    pub stats: IndexFieldStatsType,
}

#[derive(Serialize, Debug)]
pub struct CollectionStats {
    pub id: CollectionId,
    pub document_count: usize,
    pub description: Option<String>,
    pub default_locale: Locale,
    pub embedding_model: Option<String>,
    pub indexes_stats: Vec<IndexStats>,
    pub created_at: DateTime<Utc>,
    pub updated_at: DateTime<Utc>,
}

pub struct IndexReadLock<'guard> {
    lock: RwLockReadGuard<'guard, Vec<Index>>,
    index: usize,
}

impl<'guard> IndexReadLock<'guard> {
    pub fn try_new(indexes_lock: RwLockReadGuard<'guard, Vec<Index>>, id: IndexId) -> Option<Self> {
        get_index_in_vector(&indexes_lock, id).map(|index| Self {
            lock: indexes_lock,
            index,
        })
    }
}

impl Deref for IndexReadLock<'_> {
    type Target = Index;

    fn deref(&self) -> &Self::Target {
        // Safety: the index map contains the id because we checked it before
        // no one can remove the collection from the map because we hold a read lock
        &self.lock[self.index]
    }
}

pub struct IndexWriteLock<'guard> {
    lock: RwLockWriteGuard<'guard, Vec<Index>>,
    index: usize,
}

impl<'guard> IndexWriteLock<'guard> {
    pub fn try_new(
        indexes_lock: RwLockWriteGuard<'guard, Vec<Index>>,
        id: IndexId,
    ) -> Option<Self> {
        get_index_in_vector(&indexes_lock, id).map(|index| Self {
            lock: indexes_lock,
            index,
        })
    }
}
impl Deref for IndexWriteLock<'_> {
    type Target = Index;

    fn deref(&self) -> &Self::Target {
        // Safety: the index map contains the id because we checked it before
        // no one can remove the collection from the map because we hold a read lock
        &self.lock[self.index]
    }
}
impl DerefMut for IndexWriteLock<'_> {
    fn deref_mut(&mut self) -> &mut Self::Target {
        // Safety: the index map contains the id because we checked it before
        // no one can remove the collection from the map because we hold a read lock
        &mut self.lock[self.index]
    }
}

fn get_index_in_vector(vec: &[Index], wanted: IndexId) -> Option<usize> {
    // fast path
    for (i, index) in vec.iter().enumerate() {
        if index.is_deleted() {
            continue;
        }
        if index.id() == wanted {
            return Some(i);
        }
    }

    // check in alias too
    for (i, index) in vec.iter().enumerate() {
        if index.is_deleted() {
            continue;
        }
        if index.aliases().contains(&wanted) {
            return Some(i);
        }
    }

    None
}

fn calculate_index_to_search_on(
    indexes: &[Index],
    indexes_from_user: Option<&Vec<IndexId>>,
) -> Result<Vec<IndexId>> {
    let all_indexes = indexes.iter().map(|i| i.id()).collect::<Vec<_>>();
    // No indexes from user -> search on all indexes
    let Some(indexes_from_user) = indexes_from_user else {
        return Ok(all_indexes);
    };
    // Empty indexes from user -> search on all indexes
    // It doens't make sense to search on empty indexes list
    if indexes_from_user.is_empty() {
        return Ok(all_indexes);
    }

    let unknown_indexes = indexes_from_user
        .iter()
        .filter(|index| !all_indexes.contains(index))
        .collect::<Vec<_>>();
    if !unknown_indexes.is_empty() {
        bail!(
            "Unknown indexes: {:?}. Available indexes: {:?}",
            unknown_indexes,
            all_indexes
        )
    }

    let res = all_indexes
        .into_iter()
        .filter(|index| indexes_from_user.contains(index))
        .collect();
    Ok(res)
}

#[derive(Debug, Serialize, Deserialize)]
struct DumpV1 {
    id: CollectionId,
    description: Option<String>,
    default_locale: Locale,
    read_api_key: ApiKey,
    index_ids: Vec<IndexId>,
    temp_index_ids: Vec<IndexId>,
    created_at: DateTime<Utc>,
    updated_at: DateTime<Utc>,
}
#[derive(Debug, Serialize, Deserialize)]
enum Dump {
    V1(DumpV1),
}<|MERGE_RESOLUTION|>--- conflicted
+++ resolved
@@ -580,18 +580,12 @@
 
             // This should only happen on the first iteration
             if embedding_model.is_none() {
-<<<<<<< HEAD
                 match i.get_model().await {
                     Some(model) => {
                         let serializable_model = model.as_str_name();
                         embedding_model = Some(serializable_model.to_string());
                     }
                     None => {}
-=======
-                if let Some(model) = i.get_model().await {
-                    let serializable_model = model.as_str_name();
-                    embedding_model = Some(serializable_model.to_string());
->>>>>>> 3d1a2063
                 }
             }
 
