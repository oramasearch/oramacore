use itertools::Itertools;
use std::{borrow::Cow, fmt::Debug, path::PathBuf, sync::Arc, time::Duration};
use tokio::{
    sync::RwLock,
    time::{sleep, timeout},
};
use tracing::{debug, error, info, trace, warn};
use zebo::{Zebo, ZeboInfo};

use crate::{
    collection_manager::sides::{DocumentStorageWriteOperation, DocumentToInsert},
    metrics::{commit::DOCUMENT_COMMIT_CALCULATION_TIME, Empty},
    types::{DocumentId, RawJSONDocument},
};
use anyhow::{Context, Result};
use oramacore_lib::fs::{create_if_not_exists, read_file};

// 1 GB
static PAGE_SIZE: u64 = 1024 * 1024 * 1024;

#[derive(Debug)]
struct CommittedDiskDocumentStorage {
    zebo: Arc<RwLock<Zebo<1_000_000, PAGE_SIZE, DocumentId>>>,
}
impl CommittedDiskDocumentStorage {
    async fn try_new(data_dir: PathBuf) -> Result<Self> {
        let zebo_dir = data_dir.join("zebo");
        create_if_not_exists(&zebo_dir).context("Cannot create zebo directory")?;

        let zebo_index_path = zebo_dir.join("index");
        let zebo = if std::fs::exists(zebo_index_path).unwrap_or(false) {
            info!("Zebo index exists");
            Zebo::try_new(zebo_dir).context("Cannot create zebo")?
        } else {
            warn!("Migrate documents to zebo");
            migrate_to_zebo(&data_dir)
                .await
                .context("Cannot migrate to zebo")?
        };

        let zebo = Arc::new(RwLock::new(zebo));

        Ok(Self { zebo })
    }

    async fn get_documents_by_ids(
        &self,
        doc_ids: &[DocumentId],
    ) -> Result<Vec<Option<Arc<RawJSONDocument>>>> {
        trace!(doc_len=?doc_ids.len(), "Read document");

        let zebo = self.zebo.read().await;
        let output = zebo
            .get_documents(doc_ids.to_vec())
            .context("Cannot get documents from zebo")?;
        let output: Result<Vec<_>, zebo::ZeboError> = output.collect();
        drop(zebo);

        let output = output.context("Failed to got documents")?;
        let mut output: Vec<_> = output
            .into_iter()
            .map(|d| {
                let doc = ZeboDocument::from_bytes(d.1).ok();
                (d.0, doc)
            })
            .collect();
        output.sort_by_key(|d| doc_ids.iter().find_position(|dd| **dd == d.0));

        let output: Vec<_> = output
            .into_iter()
            .map(|(_, d)| match d {
                None => None,
                Some(d) => d.as_raw_json_doc().ok(),
            })
            .collect();

        Ok(output)
    }

    async fn apply(
        &self,
        new_docs: Vec<(DocumentId, Arc<RawJSONDocument>)>,
        to_delete: Vec<DocumentId>,
    ) -> Result<()> {
        info!(
            "Committing {} documents and deleting {} documents",
            new_docs.len(),
            to_delete.len()
        );
        trace!("New documents: {:?}", new_docs);
        trace!("To delete documents: {:?}", to_delete);
        self.apply_inner(new_docs, to_delete, 10).await?;
        info!("Documents committed");

        Ok(())
    }

    async fn apply_inner(
        &self,
        new_docs: Vec<(DocumentId, Arc<RawJSONDocument>)>,
        to_delete: Vec<DocumentId>,
        retry: u8,
    ) -> Result<()> {
        let result = timeout(Duration::from_secs(5), self.zebo.write()).await;
        let mut zebo = match result {
            Ok(zebo) => zebo,
            Err(_) => {
                if retry == 0 {
                    return Err(anyhow::anyhow!("Cannot acquire zebo lock"));
                }
                warn!("Zebo lock is held, retrying in 1 second...");
                sleep(Duration::from_secs(1)).await;
                return Box::pin(self.apply_inner(new_docs, to_delete, retry.saturating_sub(1)))
                    .await;
            }
        };
        let docs: Vec<_> = new_docs
            .into_iter()
            .map(|(doc_id, doc)| (doc_id, ZeboDocument::FromJSONDoc(doc)))
            .collect();
        if !docs.is_empty() {
            zebo.reserve_space_for(&docs)
                .context("Cannot reserve space for documents")?
                .write_all()
                .context("Cannot write documents")?;
        }

        zebo.remove_documents(to_delete, false)
            .context("Cannot remove documents")?;

        drop(zebo);

        Ok(())
    }
}

#[derive(Debug)]
pub struct DocumentStorageConfig {
    pub data_dir: PathBuf,
}

#[derive(Debug)]
pub struct DocumentStorage {
    uncommitted: tokio::sync::RwLock<Vec<(DocumentId, Arc<RawJSONDocument>)>>,
    committed: CommittedDiskDocumentStorage,
    uncommitted_document_deletions: tokio::sync::RwLock<Vec<DocumentId>>,
}

impl DocumentStorage {
    pub async fn try_new(config: DocumentStorageConfig) -> Result<Self> {
        std::fs::create_dir_all(&config.data_dir).context("Cannot create document directory")?;

        let committed = CommittedDiskDocumentStorage::try_new(config.data_dir)
            .await
            .context("Cannot create CommittedDiskDocumentStorage")?;

        Ok(Self {
            uncommitted: Default::default(),
            committed,
            uncommitted_document_deletions: Default::default(),
        })
    }

    pub async fn update(&self, op: DocumentStorageWriteOperation) -> Result<()> {
        match op {
            DocumentStorageWriteOperation::InsertDocument { doc_id, doc } => {
                self.add_document(doc_id, doc).await;
                Ok(())
            }
            DocumentStorageWriteOperation::InsertDocuments(docs) => {
                self.add_documents(docs).await;
                Ok(())
            }
            DocumentStorageWriteOperation::DeleteDocuments { doc_ids } => {
                self.delete_documents(doc_ids).await?;
                Ok(())
            }
        }
    }

    async fn add_documents(&self, docs: Vec<(DocumentId, DocumentToInsert)>) {
        if cfg!(test) && !docs.is_sorted_by(|a, b| a.0 < b.0) {
            panic!("Add documents are not in order");
        }

        let mut uncommitted = self.uncommitted.write().await;
        uncommitted.extend(
            docs.into_iter()
                .map(|(doc_id, doc)| (doc_id, Arc::new(doc.0))),
        );
        drop(uncommitted);
    }

    async fn add_document(&self, doc_id: DocumentId, doc: DocumentToInsert) {
        self.add_documents(vec![(doc_id, doc)]).await;
    }

    async fn delete_documents(&self, doc_ids: Vec<DocumentId>) -> Result<()> {
        let mut uncommitted_document_deletions = self.uncommitted_document_deletions.write().await;
        uncommitted_document_deletions.extend(doc_ids);
        Ok(())
    }

    pub async fn get_zebo_info(&self) -> Result<ZeboInfo> {
        let zebo = self.committed.zebo.read().await;
        zebo.get_info().context("Cannot get zebo info")
    }

    #[tracing::instrument(skip(self, doc_ids))]
    pub async fn get_documents_by_ids(
        &self,
        mut doc_ids: Vec<DocumentId>,
    ) -> Result<Vec<Option<Arc<RawJSONDocument>>>> {
        let uncommitted_document_deletions = self.uncommitted_document_deletions.read().await;
        doc_ids.retain(|doc_id| !uncommitted_document_deletions.contains(doc_id));

        debug!("Get from committed documents");
        let committed = self.committed.get_documents_by_ids(&doc_ids).await?;

        trace!("Get from uncommitted documents");
        let uncommitted = self.uncommitted.read().await;
        let uncommitted: Vec<_> = doc_ids
            .iter()
            .map(|doc_id| uncommitted.iter().find(|i| i.0 == *doc_id).cloned())
            .collect();
        trace!("Get from uncommitted documents done");

        let mut result = Vec::with_capacity(doc_ids.len());
        for (i, doc_id) in doc_ids.iter().enumerate() {
            let committed = committed.get(i).cloned().flatten();
            let uncommitted = uncommitted.get(i).cloned().flatten();

            if let Some((_, doc)) = uncommitted {
                result.push(Some(doc));
            } else {
                if committed.is_none() {
                    warn!("Document {:?} not found", doc_id);
                }
                result.push(committed);
            }
        }

        Ok(result)
    }

    pub async fn commit(&self) -> Result<()> {
        info!("Commit documents");

        let m = DOCUMENT_COMMIT_CALCULATION_TIME.create(Empty {});

        let uncommitted_lock = self.uncommitted.read().await;
        let uncommitted_docs: Vec<_> = uncommitted_lock.clone();
        drop(uncommitted_lock);

        let uncommitted_document_deletions_lock = self.uncommitted_document_deletions.read().await;
        let uncommitted_document_deletions_docs = uncommitted_document_deletions_lock.clone();
        drop(uncommitted_document_deletions_lock);

        self.committed
            .apply(uncommitted_docs, uncommitted_document_deletions_docs)
            .await
            .context("Cannot commit documents")?;

        let mut uncommitted_lock = self.uncommitted.write().await;
        uncommitted_lock.clear();
        drop(uncommitted_lock);

        drop(m);

        info!("Documents committed");

        Ok(())
    }

    pub fn load(&mut self) -> Result<()> {
        Ok(())
    }
}

pub async fn migrate_to_zebo(data_dir: &PathBuf) -> Result<Zebo<1_000_000, PAGE_SIZE, DocumentId>> {
    let mut files_in_dir = std::fs::read_dir(data_dir)
        .context("Cannot read data directory")?
        .filter_map(|entry| {
            let entry = entry.ok()?;
            let path = entry.path();
            if path.is_file() {
                Some(path)
            } else {
                None
            }
        })
        .filter_map(|entry| {
            let file_name = entry.file_name()?;
            let file_name = file_name.to_str()?;
            let doc_id = file_name.parse::<u64>().ok()?;
            let doc_id = DocumentId(doc_id);
            Some(doc_id)
        })
        .collect::<Vec<_>>();
    files_in_dir.sort_by_key(|id| id.0);

    let mut zebo = Zebo::try_new(data_dir.join("zebo")).context("Cannot create zebo")?;

    for doc_id in files_in_dir {
        let doc_path = data_dir.join(doc_id.0.to_string());
        let data: wrapper::RawJSONDocumentWrapper = match read_file(doc_path).await {
            Ok(data) => data,
            Err(e) => {
                error!(error = ?e, "Cannot read document data");
                continue;
            }
        };
        let doc_id_str = data.0.id.clone().unwrap_or_default();
        let doc = data.0.inner.get();

        zebo.reserve_space_for(&[(
            doc_id,
            ZeboDocument::Split(Cow::Owned(doc_id_str), Cow::Borrowed(doc)),
        )])
        .unwrap()
        .write_all()
        .unwrap();
    }

    Ok(zebo)
}

static ZERO: &[u8] = b"\0";

enum ZeboDocument<'s> {
    Split(Cow<'s, str>, Cow<'s, str>),
    FromJSONDoc(Arc<RawJSONDocument>),
}

impl zebo::Document for ZeboDocument<'_> {
    fn as_bytes(&self, v: &mut Vec<u8>) {
        match self {
            Self::Split(id, json) => {
                v.extend(id.as_bytes());
                v.extend(ZERO);
                v.extend(json.as_bytes());
            }
            Self::FromJSONDoc(a) => {
                if let Some(id) = &a.id {
                    v.extend(id.as_bytes())
                };
                v.extend(ZERO);
                v.extend(a.inner.get().as_bytes());
            }
        }
    }

    fn len(&self) -> usize {
        match self {
<<<<<<< HEAD
            Self::Split(id, json) => {
                id.len() + ZERO.len() + json.len()
            },
=======
            Self::Split(id, json) => id.len() + ZERO.len() + json.len(),
>>>>>>> e0be25ed
            Self::FromJSONDoc(a) => {
                let id_len = a.id.as_ref().map_or(0, |id| id.len());
                id_len + ZERO.len() + a.inner.get().len()
            }
        }
    }
}

impl ZeboDocument<'_> {
    fn from_bytes(bytes: Vec<u8>) -> Result<Self> {
        let mut parts = bytes.split(|b| *b == b'\0');
        let id = parts
            .next()
            .ok_or_else(|| anyhow::anyhow!("Cannot split document bytes"))?;
        let data = parts
            .next()
            .ok_or_else(|| anyhow::anyhow!("Cannot split document bytes"))?;

        let id = String::from_utf8(id.to_vec()).context("Cannot convert id to string")?;
        let data = String::from_utf8(data.to_vec()).context("Cannot convert data to string")?;

        Ok(ZeboDocument::Split(Cow::Owned(id), Cow::Owned(data)))
    }

    fn as_raw_json_doc(&self) -> Result<Arc<RawJSONDocument>> {
        match self {
            Self::Split(id, json) => {
                let inner = serde_json::value::RawValue::from_string(json.to_string())?;
                Ok(Arc::new(RawJSONDocument {
                    id: Some(id.to_string()),
                    inner,
                }))
            }
            Self::FromJSONDoc(a) => Ok(a.clone()),
        }
    }
}

// This module should not be used anymore.
// It is only used for migrating the documents to zebo.
mod wrapper {
    use std::{fmt::Debug, sync::Arc};

    use serde::{de::Unexpected, Deserialize, Serialize};

    use crate::types::RawJSONDocument;

    pub struct RawJSONDocumentWrapper(pub Arc<RawJSONDocument>);

    #[cfg(test)]
    impl PartialEq for RawJSONDocumentWrapper {
        fn eq(&self, other: &Self) -> bool {
            self.0.id == other.0.id && self.0.inner.get() == other.0.inner.get()
        }
    }
    impl Debug for RawJSONDocumentWrapper {
        fn fmt(&self, f: &mut std::fmt::Formatter<'_>) -> std::fmt::Result {
            f.debug_tuple("RawJSONDocumentWrapper")
                .field(&self.0)
                .finish()
        }
    }

    impl Serialize for RawJSONDocumentWrapper {
        fn serialize<S>(&self, serializer: S) -> Result<S::Ok, S::Error>
        where
            S: serde::ser::Serializer,
        {
            use serde::ser::SerializeTuple;
            let mut tuple = serializer.serialize_tuple(2)?;
            tuple.serialize_element(&self.0.id)?;
            tuple.serialize_element(&self.0.inner.get())?;
            tuple.end()
        }
    }

    impl<'de> Deserialize<'de> for RawJSONDocumentWrapper {
        fn deserialize<D>(deserializer: D) -> Result<Self, D::Error>
        where
            D: serde::Deserializer<'de>,
        {
            use core::result::Result;
            use core::result::Result::*;
            use serde::de::{Error, Visitor};

            struct SerializableNumberVisitor;

            impl<'de> Visitor<'de> for SerializableNumberVisitor {
                type Value = RawJSONDocumentWrapper;

                fn expecting(&self, formatter: &mut std::fmt::Formatter) -> std::fmt::Result {
                    write!(
                        formatter,
                        "a tuple of size 2 consisting of a id string and the raw value"
                    )
                }

                fn visit_seq<A>(self, mut seq: A) -> Result<Self::Value, A::Error>
                where
                    A: serde::de::SeqAccess<'de>,
                {
                    let id: Option<String> = seq.next_element()?;
                    let inner: Option<String> = seq.next_element()?;

                    let inner = match inner {
                        None => return Err(A::Error::missing_field("inner")),
                        Some(inner) => inner,
                    };

                    let inner = match serde_json::value::RawValue::from_string(inner) {
                        Err(_) => {
                            return Err(A::Error::invalid_value(
                                Unexpected::Str("Invalid RawValue"),
                                &"A valid RawValue",
                            ))
                        }
                        Ok(inner) => inner,
                    };

                    Result::Ok(RawJSONDocumentWrapper(Arc::new(RawJSONDocument {
                        id,
                        inner,
                    })))
                }
            }

            deserializer.deserialize_tuple(2, SerializableNumberVisitor)
        }
    }

    #[cfg(test)]
    mod tests {
        use super::*;
        use serde_json::json;

        #[test]
        fn test_document_storage_raw_json_document_wrapper_serialize_deserialize() {
            let value = json!({
                "id": "the-id",
                "foo": "bar",
            });
            let raw_json_document: RawJSONDocument = value.try_into().unwrap();
            assert_eq!(raw_json_document.id, Some("the-id".to_string()));

            let raw_json_document_wrapper = RawJSONDocumentWrapper(Arc::new(raw_json_document));
            let serialized = serde_json::to_string(&raw_json_document_wrapper).unwrap();
            let deserialized: RawJSONDocumentWrapper = serde_json::from_str(&serialized).unwrap();

            assert_eq!(raw_json_document_wrapper, deserialized);
        }
    }
}<|MERGE_RESOLUTION|>--- conflicted
+++ resolved
@@ -352,13 +352,7 @@
 
     fn len(&self) -> usize {
         match self {
-<<<<<<< HEAD
-            Self::Split(id, json) => {
-                id.len() + ZERO.len() + json.len()
-            },
-=======
             Self::Split(id, json) => id.len() + ZERO.len() + json.len(),
->>>>>>> e0be25ed
             Self::FromJSONDoc(a) => {
                 let id_len = a.id.as_ref().map_or(0, |id| id.len());
                 id_len + ZERO.len() + a.inner.get().len()
