--- conflicted
+++ resolved
@@ -293,27 +293,17 @@
     pub similarity: Similarity,
 }
 
-<<<<<<< HEAD
-#[derive(Debug, Clone, ToSchema)]
-=======
 #[derive(Debug, Clone, Serialize, Deserialize, ToSchema)]
 pub struct AutoMode {
     pub term: String,
 }
 
-#[derive(Debug, Clone, Serialize, Deserialize, ToSchema)]
-#[serde(tag = "mode")]
->>>>>>> b779bd1a
+#[derive(Debug, Clone, ToSchema)]
 pub enum SearchMode {
     FullText(#[schema(inline)] FulltextMode),
     Vector(#[schema(inline)] VectorMode),
     Hybrid(#[schema(inline)] HybridMode),
-<<<<<<< HEAD
-=======
-    #[serde(rename = "auto")]
     Auto(#[schema(inline)] AutoMode),
-    #[serde(untagged)]
->>>>>>> b779bd1a
     Default(#[schema(inline)] FulltextMode),
 }
 
@@ -352,6 +342,7 @@
                 similarity: mode.similarity.unwrap_or_default(),
             })),
             "default" => Ok(SearchMode::Default(FulltextMode { term: mode.term })),
+            "auto" => Ok(SearchMode::Auto(AutoMode { term: mode.term })),
             m => Err(serde::de::Error::custom(format!(
                 "Invalid search mode: {}",
                 m
@@ -382,8 +373,14 @@
     pub fn from_str(s: &str, term: String) -> Self {
         match s {
             "fulltext" => SearchMode::FullText(FulltextMode { term }),
-            "vector" => SearchMode::Vector(VectorMode { term }),
-            "hybrid" => SearchMode::Hybrid(HybridMode { term }),
+            "vector" => SearchMode::Vector(VectorMode {
+                similarity: Similarity(0.8),
+                term,
+            }),
+            "hybrid" => SearchMode::Hybrid(HybridMode {
+                similarity: Similarity(0.8),
+                term,
+            }),
             "auto" => SearchMode::Auto(AutoMode { term }),
             _ => SearchMode::Default(FulltextMode { term }),
         }
