use std::{
    net::{SocketAddr, TcpListener},
    path::PathBuf,
    str::FromStr,
    sync::{Arc, OnceLock},
    time::Duration,
};

use anyhow::{bail, Result};
use duration_string::DurationString;
use fake::Fake;
use fake::Faker;
use fastembed::{
    EmbeddingModel, InitOptions, InitOptionsUserDefined, Pooling, TextEmbedding, TokenizerFiles,
    UserDefinedEmbeddingModel,
};
use futures::{future::BoxFuture, FutureExt};
use grpc_def::Embedding;
use http::uri::Scheme;
use tokio::time::sleep;
use tonic::{transport::Server, Status};
use tracing::warn;

use crate::{
    ai::{AIServiceConfig, AIServiceLLMConfig, OramaModel},
    build_orama,
    collection_manager::sides::{
        hooks::{HooksRuntimeConfig, SelectEmbeddingsPropertiesHooksRuntimeConfig},
        triggers::Trigger,
        CollectionStats, CollectionsWriterConfig, IndexesConfig, InputSideChannelType,
        OramaModelSerializable, OutputSideChannelType, ReadSide, ReadSideConfig,
        SubstituteIndexReason, WriteSide, WriteSideConfig,
    },
    types::{
        ApiKey, CollectionId, CreateCollection, CreateIndexRequest, DocumentList, IndexId,
        InsertDocumentsResult, LanguageDTO, SearchParams, SearchResult,
    },
    web_server::HttpConfig,
    OramacoreConfig,
};
use anyhow::Context;

pub fn init_log() {
    if std::env::var("LOG").is_ok() {
        std::env::set_var("RUST_LOG", "oramacore=trace,warn");
    }
    let _ = tracing_subscriber::fmt::try_init();
}

pub fn generate_new_path() -> PathBuf {
    let tmp_dir = tempfile::tempdir().expect("Cannot create temp dir");
    let dir = tmp_dir.path().to_path_buf();
    std::fs::create_dir_all(dir.clone()).expect("Cannot create dir");
    dir
}

pub fn hooks_runtime_config() -> HooksRuntimeConfig {
    HooksRuntimeConfig {
        select_embeddings_properties: SelectEmbeddingsPropertiesHooksRuntimeConfig {
            check_interval: DurationString::from_str("1s").unwrap(),
            max_idle_time: DurationString::from_str("1s").unwrap(),
            instances_count_per_code: 1,
            queue_capacity: 1,
            max_execution_time: DurationString::from_str("1s").unwrap(),
            max_startup_time: DurationString::from_str("1s").unwrap(),
        },
    }
}

pub fn create_oramacore_config() -> OramacoreConfig {
    OramacoreConfig {
        log: Default::default(),
        http: HttpConfig {
            host: "127.0.0.1".parse().unwrap(),
            port: 2222,
            allow_cors: false,
            with_prometheus: false,
        },
        ai_server: AIServiceConfig {
            host: "0.0.0.0".parse().unwrap(),
            port: 0,
            api_key: None,
            max_connections: 1,
            scheme: Scheme::HTTP,
            llm: AIServiceLLMConfig {
                host: "localhost".to_string(),
                port: 8000,
                model: "Qwen/Qwen2.5-3b-Instruct".to_string(),
            },
            remote_llms: None,
        },
        writer_side: WriteSideConfig {
            master_api_key: ApiKey::try_new("my-master-api-key").unwrap(),
            output: OutputSideChannelType::InMemory { capacity: 100 },
            hooks: hooks_runtime_config(),
            config: CollectionsWriterConfig {
                data_dir: generate_new_path(),
                embedding_queue_limit: 50,
                default_embedding_model: OramaModelSerializable(OramaModel::BgeSmall),
                // Lot of tests commit to test it.
                // So, we put an high value to avoid problems.
                insert_batch_commit_size: 10_000,
                javascript_queue_limit: 10_000,
                commit_interval: Duration::from_secs(3_000),
            },
        },
        reader_side: ReadSideConfig {
            input: InputSideChannelType::InMemory { capacity: 100 },
            config: IndexesConfig {
                data_dir: generate_new_path(),
                // Lot of tests commit to test it.
                // So, we put an high value to avoid problems.
                insert_batch_commit_size: 10_000,
                commit_interval: Duration::from_secs(3_000),
                notifier: None,
            },
        },
    }
}

static CELL: OnceLock<Result<(Arc<TextEmbedding>, Arc<TextEmbedding>)>> = OnceLock::new();
pub async fn create_grpc_server() -> Result<SocketAddr> {
    let model = EmbeddingModel::BGESmallENV15;

    let text_embedding = CELL.get_or_init(|| {
        let cwd = std::env::current_dir().unwrap();
        let cache_dir = cwd.join(".custom_models");
        std::fs::create_dir_all(&cache_dir).expect("Cannot create cache dir");

        let init_option = InitOptions::new(model.clone())
            .with_cache_dir(cache_dir.clone())
            .with_show_download_progress(false);

        let context_evaluator_model_dir =
            cache_dir.join("sentenceTransformersParaphraseMultilingualMiniLML12v2");
        std::fs::create_dir_all(&context_evaluator_model_dir).expect("Cannot create cache dir");

        let onnx_file = std::fs::read(context_evaluator_model_dir.join("model.onnx"))
            .expect("Cache not found. Run 'download-test-model.sh' to create the cache locally");
        let config_file = std::fs::read(context_evaluator_model_dir.join("config.json"))
            .expect("Cache not found. Run 'download-test-model.sh' to create the cache locally");
        let tokenizer_file = std::fs::read(context_evaluator_model_dir.join("tokenizer.json"))
            .expect("Cache not found. Run 'download-test-model.sh' to create the cache locally");
        let special_tokens_map_file = std::fs::read(
            context_evaluator_model_dir.join("special_tokens_map.json"),
        )
        .expect("Cache not found. Run 'download-test-model.sh' to create the cache locally");
        let tokenizer_config_file = std::fs::read(
            context_evaluator_model_dir.join("tokenizer_config.json"),
        )
        .expect("Cache not found. Run 'download-test-model.sh' to create the cache locally");
        let tokenizer_files = TokenizerFiles {
            config_file,
            special_tokens_map_file,
            tokenizer_file,
            tokenizer_config_file,
        };
        let user_defined_model =
            UserDefinedEmbeddingModel::new(onnx_file, tokenizer_files).with_pooling(Pooling::Mean);

        // Try creating a TextEmbedding instance from the user-defined model
        let context_evaluator: TextEmbedding = TextEmbedding::try_new_from_user_defined(
            user_defined_model,
            InitOptionsUserDefined::default(),
        )
        .unwrap();

        let text_embedding = TextEmbedding::try_new(init_option)
            .with_context(|| format!("Failed to initialize the Fastembed: {model}"))?;
        Ok((Arc::new(text_embedding), Arc::new(context_evaluator)))
    });
    let (text_embedding, context_evaluator) = text_embedding.as_ref().unwrap().clone();

    let server = GRPCServer {
        fastembed_model: text_embedding,
        context_evaluator,
    };

    let listener = TcpListener::bind("127.0.0.1:0").unwrap();
    let addr = listener.local_addr().unwrap();
    drop(listener);

    tokio::spawn(async move {
        Server::builder()
            .add_service(grpc_def::llm_service_server::LlmServiceServer::new(server))
            .serve(addr)
            .await
            .expect("Nooope");
    });

    // Waiting for the server to start
    loop {
        let c = grpc_def::llm_service_client::LlmServiceClient::connect(format!("http://{}", addr))
            .await;
        if c.is_ok() {
            break;
        }
        sleep(Duration::from_millis(100)).await;
    }

    Ok(addr)
}

<<<<<<< HEAD
pub mod grpc_def {
    tonic::include_proto!("orama_ai_service");
}

pub struct GRPCServer {
    fastembed_model: Arc<TextEmbedding>,
    context_evaluator: Arc<TextEmbedding>,
}

#[tonic::async_trait]
impl grpc_def::llm_service_server::LlmService for GRPCServer {
    async fn check_health(
        &self,
        _req: tonic::Request<grpc_def::HealthCheckRequest>,
    ) -> Result<tonic::Response<grpc_def::HealthCheckResponse>, Status> {
        Ok(tonic::Response::new(grpc_def::HealthCheckResponse {
            status: "ok".to_string(),
        }))
    }

    async fn get_embedding(
        &self,
        req: tonic::Request<grpc_def::EmbeddingRequest>,
    ) -> Result<tonic::Response<grpc_def::EmbeddingResponse>, Status> {
        let req = req.into_inner();
        // `0` means `BgeSmall`
        // `6` means `SentenceTransformersParaphraseMultilingualMiniLML12v2`
        let model = match req.model {
            0 => self.fastembed_model.clone(),
            6 => self.context_evaluator.clone(),
            _ => return Err(Status::invalid_argument("Invalid model")),
        };

        let embed = model
            .embed(req.input, None)
            .map_err(|e| Status::internal(e.to_string()))?;

        Ok(tonic::Response::new(grpc_def::EmbeddingResponse {
            embeddings_result: embed
                .into_iter()
                .map(|v| Embedding { embeddings: v })
                .collect(),
            dimensions: 384,
        }))
    }
}

pub async fn wait_for<'i, 'b, I, R>(
    i: &'i I,
    f: impl Fn(&I) -> BoxFuture<'b, Result<R>>,
) -> Result<R>
where
    'b: 'i,
{
    // 20msec * 1000 attempts = 20 sec
    const MAX_ATTEMPTS: usize = 1_000;
    let mut attempts = 0;
    loop {
        attempts += 1;
        match f(i).await {
            Ok(r) => break Ok(r),
            Err(e) => {
                if attempts > MAX_ATTEMPTS {
                    break Err(e);
                }
                sleep(Duration::from_millis(20)).await
            }
        }
    }
}

pub struct TestContext {
    pub config: OramacoreConfig,
    reader: Arc<ReadSide>,
    pub writer: Arc<WriteSide>,
    pub master_api_key: ApiKey,
}
impl TestContext {
    pub async fn new() -> Self {
        let config: OramacoreConfig = create_oramacore_config();
        Self::new_with_config(config).await
    }

    pub async fn new_with_config(mut config: OramacoreConfig) -> Self {
        config.writer_side.master_api_key = Self::generate_api_key();
        if config.ai_server.port == 0 {
            let address = create_grpc_server().await.unwrap();
            config.ai_server.host = address.ip().to_string();
            config.ai_server.port = address.port();
        }

        let master_api_key = config.writer_side.master_api_key;
        let (writer, reader) = build_orama(config.clone()).await.unwrap();
        let writer = writer.unwrap();
        let reader = reader.unwrap();

        TestContext {
            config,
            reader,
            writer,
            master_api_key,
        }
    }

    pub async fn reload(self) -> Self {
        self.reader.stop().await.unwrap();

        let config = self.config.clone();
        let (writer, reader) = build_orama(config.clone()).await.unwrap();
        let writer = writer.unwrap();
        let reader = reader.unwrap();

        TestContext {
            config,
            reader,
            writer,
            master_api_key: self.master_api_key,
        }
    }

    pub async fn create_collection(&self) -> Result<TestCollectionClient> {
        let id = Self::generate_collection_id();
        let write_api_key = Self::generate_api_key();
        let read_api_key = Self::generate_api_key();

        self.writer
            .create_collection(
                self.master_api_key,
                CreateCollection {
                    id,
                    description: None,
                    read_api_key,
                    write_api_key,
                    language: None,
                    embeddings_model: OramaModelSerializable(OramaModel::BgeSmall),
                },
            )
            .await?;

        wait_for(self, |s| {
            let reader = s.reader.clone();
            async move { reader.collection_stats(read_api_key, id).await }.boxed()
        })
        .await?;

        self.get_test_collection_client(id, write_api_key, read_api_key)
    }

    pub fn get_test_collection_client(
        &self,
        collection_id: CollectionId,
        write_api_key: ApiKey,
        read_api_key: ApiKey,
    ) -> Result<TestCollectionClient> {
        Ok(TestCollectionClient {
            collection_id,
            write_api_key,
            read_api_key,
            master_api_key: self.master_api_key,
            reader: self.reader.clone(),
            writer: self.writer.clone(),
        })
    }

    pub async fn commit_all(&self) -> Result<()> {
        self.writer.commit().await?;
        self.reader.commit().await?;
        Ok(())
    }

    fn generate_collection_id() -> CollectionId {
        let id: String = Faker.fake();
        CollectionId::try_new(id).unwrap()
    }
    fn generate_api_key() -> ApiKey {
        let id: String = Faker.fake();
        ApiKey::try_new(id).unwrap()
    }
}

impl Drop for TestContext {
    fn drop(&mut self) {
        let output = tokio::task::block_in_place(|| {
            tokio::runtime::Handle::current().block_on(async {
                // Some tests may close the connection intentionally
                // so we ignore the error here
                self.reader.stop().await
            })
        });

        if let Err(err) = output {
            warn!("Error stopping reader: {}", err);
        }
    }
}

pub struct TestCollectionClient {
    pub collection_id: CollectionId,
    pub write_api_key: ApiKey,
    pub read_api_key: ApiKey,
    master_api_key: ApiKey,
    reader: Arc<ReadSide>,
    writer: Arc<WriteSide>,
}
impl TestCollectionClient {
    pub async fn create_index(&self) -> Result<TestIndexClient> {
        let index_id = Self::generate_index_id();
        self.writer
            .create_index(
                self.write_api_key,
                self.collection_id,
                CreateIndexRequest {
                    index_id,
                    embedding: None,
                },
            )
            .await?;

        wait_for(self, |s| {
            let reader = s.reader.clone();
            let read_api_key = s.read_api_key;
            let collection_id = s.collection_id;
            async move {
                let stats = reader.collection_stats(read_api_key, collection_id).await?;

                stats
                    .indexes_stats
                    .iter()
                    .find(|index| index.id == index_id)
                    .ok_or_else(|| anyhow::anyhow!("Index not found"))?;

                Ok(())
            }
            .boxed()
        })
        .await?;

        self.get_test_index_client(index_id)
    }

    pub async fn create_temp_index(&self, copy_from: IndexId) -> Result<TestIndexClient> {
        let index_id = Self::generate_index_id();
        self.writer
            .create_temp_index(
                self.write_api_key,
                self.collection_id,
                copy_from,
                CreateIndexRequest {
                    index_id,
                    embedding: None,
                },
            )
            .await?;

        sleep(Duration::from_millis(50)).await;

        self.get_test_index_client(index_id)
    }

    pub fn get_test_index_client(&self, index_id: IndexId) -> Result<TestIndexClient> {
        Ok(TestIndexClient {
            collection_id: self.collection_id,
            index_id,
            write_api_key: self.write_api_key,
            read_api_key: self.read_api_key,
            reader: self.reader.clone(),
            writer: self.writer.clone(),
        })
    }

    pub async fn insert_trigger(
        &self,
        trigger: Trigger,
        trigger_id: Option<String>,
    ) -> Result<Trigger> {
        let trigger = self
            .writer
            .insert_trigger(
                self.write_api_key,
                self.collection_id,
                trigger,
                trigger_id.clone(),
            )
            .await?;

        wait_for(self, |coll| {
            let reader = coll.reader.clone();
            let read_api_key = coll.read_api_key;
            let collection_id = coll.collection_id;
            let trigger_id = trigger_id.clone();
            async move {
                let trigger = reader
                    .get_trigger(read_api_key, collection_id, trigger_id.unwrap())
                    .await?;

                if trigger.is_none() {
                    bail!("Trigger not found");
                }

                Ok(())
            }
            .boxed()
        })
        .await?;

        Ok(trigger)
    }

    pub async fn get_trigger(&self, trigger_id: String) -> Result<Option<Trigger>> {
        self.reader
            .get_trigger(self.read_api_key, self.collection_id, trigger_id)
            .await
    }

    pub async fn substitute_index(
        &self,
        runtime_index_id: IndexId,
        temp_index_id: IndexId,
    ) -> Result<()> {
        self.writer
            .substitute_index(
                self.write_api_key,
                self.collection_id,
                runtime_index_id,
                temp_index_id,
                SubstituteIndexReason::IndexResynced,
            )
            .await?;

        wait_for(self, |s| {
            let reader = s.reader.clone();
            let read_api_key = s.read_api_key;
            let collection_id = s.collection_id;
            async move {
                let stats = reader.collection_stats(read_api_key, collection_id).await?;
                let old_index = stats
                    .indexes_stats
                    .iter()
                    .find(|index| index.id == temp_index_id);

                if old_index.is_some() {
                    bail!("Old index still exists");
                }

                Ok(())
            }
            .boxed()
        })
        .await?;

        Ok(())
    }

    pub async fn delete(&self) -> Result<()> {
        self.writer
            .delete_collection(self.master_api_key, self.collection_id)
            .await?;

        wait_for(self, |s| {
            let reader = s.reader.clone();
            let read_api_key = s.read_api_key;
            let collection_id = s.collection_id;
            async move {
                if reader
                    .collection_stats(read_api_key, collection_id)
                    .await
                    .is_err()
                {
                    return Ok(());
                }
                bail!("Collection still exists: {}", collection_id);
            }
            .boxed()
        })
        .await?;

        Ok(())
    }

    pub async fn reader_stats(&self) -> Result<CollectionStats> {
        self.reader
            .collection_stats(self.read_api_key, self.collection_id)
            .await
    }

    pub async fn search(&self, search_params: SearchParams) -> Result<SearchResult> {
        self.reader
            .search(self.read_api_key, self.collection_id, search_params)
            .await
    }

    pub async fn rebuild_index(&self, language: LanguageDTO) -> Result<()> {
        self.writer
            .reindex(
                self.write_api_key,
                self.collection_id,
                language,
                OramaModel::BgeSmall,
            )
            .await?;

        Ok(())
    }

    fn generate_index_id() -> IndexId {
        let id: String = Faker.fake();
        IndexId::try_new(id).unwrap()
    }
}

pub struct TestIndexClient {
    pub collection_id: CollectionId,
    pub index_id: IndexId,
    pub write_api_key: ApiKey,
    pub read_api_key: ApiKey,
    reader: Arc<ReadSide>,
    writer: Arc<WriteSide>,
}
impl TestIndexClient {
    pub async fn unchecked_insert_documents(
        &self,
        documents: DocumentList,
    ) -> Result<InsertDocumentsResult> {
        self.writer
            .insert_documents(
                self.write_api_key,
                self.collection_id,
                self.index_id,
                documents,
            )
            .await
    }

    pub async fn insert_documents(&self, documents: DocumentList) -> Result<InsertDocumentsResult> {
        let stats = self
            .reader
            .collection_stats(self.read_api_key, self.collection_id)
            .await?;
        let index_stats = stats
            .indexes_stats
            .iter()
            .find(|index| index.id == self.index_id)
            .ok_or_else(|| anyhow::anyhow!("Index not found"))?;
        let document_count = index_stats.document_count;
        let expected_document_count = documents.len() as u64 + document_count;

        let result = self
            .writer
            .insert_documents(
                self.write_api_key,
                self.collection_id,
                self.index_id,
                documents,
            )
            .await?;

        wait_for(self, |s| {
            let reader = s.reader.clone();
            let read_api_key = s.read_api_key;
            let collection_id = s.collection_id;
            async move {
                let stats = reader.collection_stats(read_api_key, collection_id).await?;
                let index_stats = stats
                    .indexes_stats
                    .iter()
                    .find(|index| index.id == self.index_id)
                    .ok_or_else(|| anyhow::anyhow!("Index not found"))?;
                if index_stats.document_count < expected_document_count {
                    bail!(
                        "Document count mismatch: expected {}, got {}",
                        expected_document_count,
                        index_stats.document_count
                    );
                }

                Ok(())
            }
            .boxed()
        })
        .await?;

        Ok(result)
    }

    pub async fn delete_documents(&self, ids: Vec<String>) -> Result<()> {
        let stats = self
            .reader
            .collection_stats(self.read_api_key, self.collection_id)
            .await?;
        let index_stats = stats
            .indexes_stats
            .iter()
            .find(|index| index.id == self.index_id)
            .ok_or_else(|| anyhow::anyhow!("Index not found"))?;
        let document_count = index_stats.document_count;
        let expected_document_count = document_count - ids.len() as u64;

        self.writer
            .delete_documents(self.write_api_key, self.collection_id, self.index_id, ids)
            .await?;

        wait_for(self, |s| {
            let reader = s.reader.clone();
            let read_api_key = s.read_api_key;
            let collection_id = s.collection_id;
            async move {
                let stats = reader.collection_stats(read_api_key, collection_id).await?;
                let index_stats = stats
                    .indexes_stats
                    .iter()
                    .find(|index| index.id == self.index_id)
                    .ok_or_else(|| anyhow::anyhow!("Index not found"))?;

                if index_stats.document_count > expected_document_count {
                    bail!(
                        "Document count mismatch: expected {}, got {}",
                        expected_document_count,
                        index_stats.document_count
                    );
                }

                Ok(())
            }
            .boxed()
        })
        .await?;

        Ok(())
    }

    pub async fn delete(&self) -> Result<()> {
        self.writer
            .delete_index(self.write_api_key, self.collection_id, self.index_id)
            .await?;

        wait_for(self, |s| {
            let reader = s.reader.clone();
            let read_api_key = s.read_api_key;
            let collection_id = s.collection_id;
            async move {
                let stats = reader.collection_stats(read_api_key, collection_id).await?;
                if stats
                    .indexes_stats
                    .iter()
                    .find(|index| index.id == self.index_id)
                    .ok_or_else(|| anyhow::anyhow!("Index not found"))
                    .is_ok()
                {
                    bail!("Index still exists");
                }

                Ok(())
            }
            .boxed()
        })
        .await?;

        Ok(())
    }

    pub async fn uncheck_delete_documents(&self, ids: Vec<String>) -> Result<()> {
        self.writer
            .delete_documents(self.write_api_key, self.collection_id, self.index_id, ids)
            .await?;

        sleep(Duration::from_millis(100)).await;

        Ok(())
=======
pub fn create_oramacore_config() -> OramacoreConfig {
    OramacoreConfig {
        log: Default::default(),
        http: HttpConfig {
            host: "127.0.0.1".parse().unwrap(),
            port: 2222,
            allow_cors: false,
            with_prometheus: false,
        },
        ai_server: AIServiceConfig {
            host: "0.0.0.0".parse().unwrap(),
            port: 0,
            api_key: None,
            max_connections: 1,
            scheme: Scheme::HTTP,
            embeddings: None,
            llm: crate::ai::AIServiceLLMConfig {
                host: "localhost".to_string(),
                port: 8000,
                model: "Qwen/Qwen2.5-3b-Instruct".to_string(),
            },
            remote_llms: None,
        },
        writer_side: WriteSideConfig {
            master_api_key: ApiKey::try_from("my-master-api-key").unwrap(),
            output: OutputSideChannelType::InMemory { capacity: 100 },
            hooks: hooks_runtime_config(),
            config: CollectionsWriterConfig {
                data_dir: generate_new_path(),
                embedding_queue_limit: 50,
                default_embedding_model: OramaModelSerializable(crate::ai::OramaModel::BgeSmall),
                // Lot of tests commit to test it.
                // So, we put an high value to avoid problems.
                insert_batch_commit_size: 10_000,
                javascript_queue_limit: 10_000,
                commit_interval: Duration::from_secs(3_000),
            },
        },
        reader_side: ReadSideConfig {
            input: InputSideChannelType::InMemory { capacity: 100 },
            config: IndexesConfig {
                data_dir: generate_new_path(),
                // Lot of tests commit to test it.
                // So, we put an high value to avoid problems.
                insert_batch_commit_size: 10_000,
                commit_interval: Duration::from_secs(3_000),
                notifier: None,
            },
        },
>>>>>>> 1ae25d0b
    }
}<|MERGE_RESOLUTION|>--- conflicted
+++ resolved
@@ -82,6 +82,7 @@
             api_key: None,
             max_connections: 1,
             scheme: Scheme::HTTP,
+            embeddings: None,
             llm: AIServiceLLMConfig {
                 host: "localhost".to_string(),
                 port: 8000,
@@ -201,7 +202,6 @@
     Ok(addr)
 }
 
-<<<<<<< HEAD
 pub mod grpc_def {
     tonic::include_proto!("orama_ai_service");
 }
@@ -770,56 +770,5 @@
         sleep(Duration::from_millis(100)).await;
 
         Ok(())
-=======
-pub fn create_oramacore_config() -> OramacoreConfig {
-    OramacoreConfig {
-        log: Default::default(),
-        http: HttpConfig {
-            host: "127.0.0.1".parse().unwrap(),
-            port: 2222,
-            allow_cors: false,
-            with_prometheus: false,
-        },
-        ai_server: AIServiceConfig {
-            host: "0.0.0.0".parse().unwrap(),
-            port: 0,
-            api_key: None,
-            max_connections: 1,
-            scheme: Scheme::HTTP,
-            embeddings: None,
-            llm: crate::ai::AIServiceLLMConfig {
-                host: "localhost".to_string(),
-                port: 8000,
-                model: "Qwen/Qwen2.5-3b-Instruct".to_string(),
-            },
-            remote_llms: None,
-        },
-        writer_side: WriteSideConfig {
-            master_api_key: ApiKey::try_from("my-master-api-key").unwrap(),
-            output: OutputSideChannelType::InMemory { capacity: 100 },
-            hooks: hooks_runtime_config(),
-            config: CollectionsWriterConfig {
-                data_dir: generate_new_path(),
-                embedding_queue_limit: 50,
-                default_embedding_model: OramaModelSerializable(crate::ai::OramaModel::BgeSmall),
-                // Lot of tests commit to test it.
-                // So, we put an high value to avoid problems.
-                insert_batch_commit_size: 10_000,
-                javascript_queue_limit: 10_000,
-                commit_interval: Duration::from_secs(3_000),
-            },
-        },
-        reader_side: ReadSideConfig {
-            input: InputSideChannelType::InMemory { capacity: 100 },
-            config: IndexesConfig {
-                data_dir: generate_new_path(),
-                // Lot of tests commit to test it.
-                // So, we put an high value to avoid problems.
-                insert_batch_commit_size: 10_000,
-                commit_interval: Duration::from_secs(3_000),
-                notifier: None,
-            },
-        },
->>>>>>> 1ae25d0b
     }
 }