use std::{
    net::{SocketAddr, TcpListener},
    path::PathBuf,
    str::FromStr,
    sync::{Arc, OnceLock},
    time::Duration,
};

use anyhow::{bail, Result};
use duration_string::DurationString;
use fake::Fake;
use fake::Faker;
use fastembed::{
    EmbeddingModel, InitOptions, InitOptionsUserDefined, Pooling, TextEmbedding, TokenizerFiles,
    UserDefinedEmbeddingModel,
};
use futures::{future::BoxFuture, FutureExt};
use grpc_def::Embedding;
use http::uri::Scheme;
use tokio::time::sleep;
use tonic::{transport::Server, Status};
use tracing::warn;

use crate::{
    ai::{AIServiceConfig, AIServiceLLMConfig, OramaModel},
    build_orama,
    collection_manager::sides::{
        hooks::{HooksRuntimeConfig, SelectEmbeddingsPropertiesHooksRuntimeConfig},
        triggers::Trigger,
        CollectionStats, CollectionsWriterConfig, IndexesConfig, InputSideChannelType,
        OramaModelSerializable, OutputSideChannelType, ReadSide, ReadSideConfig,
        ReplaceIndexReason, WriteSide, WriteSideConfig,
    },
    types::{
<<<<<<< HEAD
        ApiKey, CollectionId, CreateCollection, CreateIndexRequest, DescribeCollectionResponse,
        DocumentList, IndexId, InsertDocumentsResult, LanguageDTO, ReplaceIndexRequest,
        SearchParams, SearchResult, UpdateDocumentRequest, UpdateDocumentsResult,
=======
        ApiKey, CollectionId, CollectionStatsRequest, CreateCollection, CreateIndexRequest,
        DescribeCollectionResponse, DocumentList, IndexId, InsertDocumentsResult, LanguageDTO,
        ReplaceIndexRequest, SearchParams, SearchResult,
>>>>>>> 5c514d13
    },
    web_server::HttpConfig,
    OramacoreConfig,
};
use anyhow::Context;

pub fn init_log() {
    if std::env::var("LOG").is_ok() {
        std::env::set_var("RUST_LOG", "oramacore=trace,warn");
    }
    let _ = tracing_subscriber::fmt::try_init();
}

pub fn generate_new_path() -> PathBuf {
    let tmp_dir = tempfile::tempdir().expect("Cannot create temp dir");
    let dir = tmp_dir.path().to_path_buf();
    std::fs::create_dir_all(dir.clone()).expect("Cannot create dir");
    dir
}

pub fn hooks_runtime_config() -> HooksRuntimeConfig {
    HooksRuntimeConfig {
        select_embeddings_properties: SelectEmbeddingsPropertiesHooksRuntimeConfig {
            check_interval: DurationString::from_str("1s").unwrap(),
            max_idle_time: DurationString::from_str("1s").unwrap(),
            instances_count_per_code: 1,
            queue_capacity: 1,
            max_execution_time: DurationString::from_str("1s").unwrap(),
            max_startup_time: DurationString::from_str("1s").unwrap(),
        },
    }
}

pub fn create_oramacore_config() -> OramacoreConfig {
    OramacoreConfig {
        log: Default::default(),
        http: HttpConfig {
            host: "127.0.0.1".parse().unwrap(),
            port: 2222,
            allow_cors: false,
            with_prometheus: false,
        },
        ai_server: AIServiceConfig {
            host: "0.0.0.0".parse().unwrap(),
            port: 0,
            api_key: None,
            max_connections: 1,
            scheme: Scheme::HTTP,
            embeddings: None,
            llm: AIServiceLLMConfig {
                host: "localhost".to_string(),
                port: 8000,
                model: "Qwen/Qwen2.5-3b-Instruct".to_string(),
            },
            remote_llms: None,
        },
        writer_side: WriteSideConfig {
            master_api_key: ApiKey::try_new("my-master-api-key").unwrap(),
            output: OutputSideChannelType::InMemory { capacity: 100 },
            hooks: hooks_runtime_config(),
            config: CollectionsWriterConfig {
                data_dir: generate_new_path(),
                embedding_queue_limit: 50,
                default_embedding_model: OramaModelSerializable(OramaModel::BgeSmall),
                // Lot of tests commit to test it.
                // So, we put an high value to avoid problems.
                insert_batch_commit_size: 10_000,
                javascript_queue_limit: 10_000,
                commit_interval: Duration::from_secs(3_000),
            },
        },
        reader_side: ReadSideConfig {
            input: InputSideChannelType::InMemory { capacity: 100 },
            config: IndexesConfig {
                data_dir: generate_new_path(),
                // Lot of tests commit to test it.
                // So, we put an high value to avoid problems.
                insert_batch_commit_size: 10_000,
                commit_interval: Duration::from_secs(3_000),
                notifier: None,
            },
        },
    }
}

static CELL: OnceLock<Result<(Arc<TextEmbedding>, Arc<TextEmbedding>)>> = OnceLock::new();
pub async fn create_grpc_server() -> Result<SocketAddr> {
    let model = EmbeddingModel::BGESmallENV15;

    let text_embedding = CELL.get_or_init(|| {
        let cwd = std::env::current_dir().unwrap();
        let cache_dir = cwd.join(".custom_models");
        std::fs::create_dir_all(&cache_dir).expect("Cannot create cache dir");

        let init_option = InitOptions::new(model.clone())
            .with_cache_dir(cache_dir.clone())
            .with_show_download_progress(false);

        let context_evaluator_model_dir =
            cache_dir.join("sentenceTransformersParaphraseMultilingualMiniLML12v2");
        std::fs::create_dir_all(&context_evaluator_model_dir).expect("Cannot create cache dir");

        let onnx_file = std::fs::read(context_evaluator_model_dir.join("model.onnx"))
            .expect("Cache not found. Run 'download-test-model.sh' to create the cache locally");
        let config_file = std::fs::read(context_evaluator_model_dir.join("config.json"))
            .expect("Cache not found. Run 'download-test-model.sh' to create the cache locally");
        let tokenizer_file = std::fs::read(context_evaluator_model_dir.join("tokenizer.json"))
            .expect("Cache not found. Run 'download-test-model.sh' to create the cache locally");
        let special_tokens_map_file = std::fs::read(
            context_evaluator_model_dir.join("special_tokens_map.json"),
        )
        .expect("Cache not found. Run 'download-test-model.sh' to create the cache locally");
        let tokenizer_config_file = std::fs::read(
            context_evaluator_model_dir.join("tokenizer_config.json"),
        )
        .expect("Cache not found. Run 'download-test-model.sh' to create the cache locally");
        let tokenizer_files = TokenizerFiles {
            config_file,
            special_tokens_map_file,
            tokenizer_file,
            tokenizer_config_file,
        };
        let user_defined_model =
            UserDefinedEmbeddingModel::new(onnx_file, tokenizer_files).with_pooling(Pooling::Mean);

        // Try creating a TextEmbedding instance from the user-defined model
        let context_evaluator: TextEmbedding = TextEmbedding::try_new_from_user_defined(
            user_defined_model,
            InitOptionsUserDefined::default(),
        )
        .unwrap();

        let text_embedding = TextEmbedding::try_new(init_option)
            .with_context(|| format!("Failed to initialize the Fastembed: {model}"))?;
        Ok((Arc::new(text_embedding), Arc::new(context_evaluator)))
    });
    let (text_embedding, context_evaluator) = text_embedding.as_ref().unwrap().clone();

    let server = GRPCServer {
        fastembed_model: text_embedding,
        context_evaluator,
    };

    let listener = TcpListener::bind("127.0.0.1:0").unwrap();
    let addr = listener.local_addr().unwrap();
    drop(listener);

    tokio::spawn(async move {
        Server::builder()
            .add_service(grpc_def::llm_service_server::LlmServiceServer::new(server))
            .serve(addr)
            .await
            .expect("Nooope");
    });

    // Waiting for the server to start
    loop {
        let c = grpc_def::llm_service_client::LlmServiceClient::connect(format!("http://{}", addr))
            .await;
        if c.is_ok() {
            break;
        }
        sleep(Duration::from_millis(100)).await;
    }

    Ok(addr)
}

pub mod grpc_def {
    tonic::include_proto!("orama_ai_service");
}

pub struct GRPCServer {
    fastembed_model: Arc<TextEmbedding>,
    context_evaluator: Arc<TextEmbedding>,
}

#[tonic::async_trait]
impl grpc_def::llm_service_server::LlmService for GRPCServer {
    async fn check_health(
        &self,
        _req: tonic::Request<grpc_def::HealthCheckRequest>,
    ) -> Result<tonic::Response<grpc_def::HealthCheckResponse>, Status> {
        Ok(tonic::Response::new(grpc_def::HealthCheckResponse {
            status: "ok".to_string(),
        }))
    }

    async fn get_embedding(
        &self,
        req: tonic::Request<grpc_def::EmbeddingRequest>,
    ) -> Result<tonic::Response<grpc_def::EmbeddingResponse>, Status> {
        let req = req.into_inner();
        // `0` means `BgeSmall`
        // `6` means `SentenceTransformersParaphraseMultilingualMiniLML12v2`
        let model = match req.model {
            0 => self.fastembed_model.clone(),
            6 => self.context_evaluator.clone(),
            _ => return Err(Status::invalid_argument("Invalid model")),
        };

        let embed = model
            .embed(req.input, None)
            .map_err(|e| Status::internal(e.to_string()))?;

        Ok(tonic::Response::new(grpc_def::EmbeddingResponse {
            embeddings_result: embed
                .into_iter()
                .map(|v| Embedding { embeddings: v })
                .collect(),
            dimensions: 384,
        }))
    }
}

pub async fn wait_for<'i, 'b, I, R>(
    i: &'i I,
    f: impl Fn(&I) -> BoxFuture<'b, Result<R>>,
) -> Result<R>
where
    'b: 'i,
{
    // 20 msec * 2_000 attempts = 40_000 msec = 40 sec
    const MAX_ATTEMPTS: usize = 2_000;
    let mut attempts = 0;
    loop {
        attempts += 1;
        match f(i).await {
            Ok(r) => break Ok(r),
            Err(e) => {
                if attempts > MAX_ATTEMPTS {
                    break Err(e);
                }
                sleep(Duration::from_millis(20)).await
            }
        }
    }
}

pub struct TestContext {
    pub config: OramacoreConfig,
    reader: Arc<ReadSide>,
    pub writer: Arc<WriteSide>,
    pub master_api_key: ApiKey,
}
impl TestContext {
    pub async fn new() -> Self {
        let config: OramacoreConfig = create_oramacore_config();
        Self::new_with_config(config).await
    }

    pub async fn new_with_config(mut config: OramacoreConfig) -> Self {
        config.writer_side.master_api_key = Self::generate_api_key();
        if config.ai_server.port == 0 {
            let address = create_grpc_server().await.unwrap();
            config.ai_server.host = address.ip().to_string();
            config.ai_server.port = address.port();
        }

        let master_api_key = config.writer_side.master_api_key;
        let (writer, reader) = build_orama(config.clone()).await.unwrap();
        let writer = writer.unwrap();
        let reader = reader.unwrap();

        TestContext {
            config,
            reader,
            writer,
            master_api_key,
        }
    }

    pub async fn reload(self) -> Self {
        self.reader.stop().await.unwrap();

        let config = self.config.clone();
        let (writer, reader) = build_orama(config.clone()).await.unwrap();
        let writer = writer.unwrap();
        let reader = reader.unwrap();

        TestContext {
            config,
            reader,
            writer,
            master_api_key: self.master_api_key,
        }
    }

    pub async fn get_writer_collections(&self) -> Vec<DescribeCollectionResponse> {
        self.writer
            .list_collections(self.master_api_key)
            .await
            .unwrap()
    }

    pub async fn create_collection(&self) -> Result<TestCollectionClient> {
        let id = Self::generate_collection_id();
        let write_api_key = Self::generate_api_key();
        let read_api_key = Self::generate_api_key();

        self.writer
            .create_collection(
                self.master_api_key,
                CreateCollection {
                    id,
                    description: None,
                    read_api_key,
                    write_api_key,
                    language: None,
                    embeddings_model: Some(OramaModelSerializable(OramaModel::BgeSmall)),
                },
            )
            .await?;

        wait_for(self, |s| {
            let reader = s.reader.clone();
            async move {
                reader
                    .collection_stats(
                        read_api_key,
                        id,
                        CollectionStatsRequest { with_keys: false },
                    )
                    .await
            }
            .boxed()
        })
        .await?;

        self.get_test_collection_client(id, write_api_key, read_api_key)
    }

    pub fn get_test_collection_client(
        &self,
        collection_id: CollectionId,
        write_api_key: ApiKey,
        read_api_key: ApiKey,
    ) -> Result<TestCollectionClient> {
        Ok(TestCollectionClient {
            collection_id,
            write_api_key,
            read_api_key,
            master_api_key: self.master_api_key,
            reader: self.reader.clone(),
            writer: self.writer.clone(),
        })
    }

    pub async fn commit_all(&self) -> Result<()> {
        self.writer.commit().await?;
        self.reader.commit().await?;
        Ok(())
    }

    fn generate_collection_id() -> CollectionId {
        let id: String = Faker.fake();
        CollectionId::try_new(id).unwrap()
    }
    fn generate_api_key() -> ApiKey {
        let id: String = Faker.fake();
        ApiKey::try_new(id).unwrap()
    }
}

impl Drop for TestContext {
    fn drop(&mut self) {
        let output = tokio::task::block_in_place(|| {
            tokio::runtime::Handle::current().block_on(async {
                // Some tests may close the connection intentionally
                // so we ignore the error here
                self.reader.stop().await
            })
        });

        if let Err(err) = output {
            warn!("Error stopping reader: {}", err);
        }
    }
}

pub struct TestCollectionClient {
    pub collection_id: CollectionId,
    pub write_api_key: ApiKey,
    pub read_api_key: ApiKey,
    master_api_key: ApiKey,
    reader: Arc<ReadSide>,
    writer: Arc<WriteSide>,
}
impl TestCollectionClient {
    pub async fn create_index(&self) -> Result<TestIndexClient> {
        let index_id = Self::generate_index_id("index");
        self.writer
            .create_index(
                self.write_api_key,
                self.collection_id,
                CreateIndexRequest {
                    index_id,
                    embedding: None,
                },
            )
            .await?;

        wait_for(self, |s| {
            let reader = s.reader.clone();
            let read_api_key = s.read_api_key;
            let collection_id = s.collection_id;
            async move {
                let stats = reader
                    .collection_stats(
                        read_api_key,
                        collection_id,
                        CollectionStatsRequest { with_keys: false },
                    )
                    .await?;

                stats
                    .indexes_stats
                    .iter()
                    .find(|index| index.id == index_id)
                    .ok_or_else(|| anyhow::anyhow!("Index not found"))?;

                Ok(())
            }
            .boxed()
        })
        .await?;

        self.get_test_index_client(index_id)
    }

    pub async fn create_temp_index(&self, copy_from: IndexId) -> Result<TestIndexClient> {
        let index_id = Self::generate_index_id("temp");
        self.writer
            .create_temp_index(
                self.write_api_key,
                self.collection_id,
                copy_from,
                CreateIndexRequest {
                    index_id,
                    embedding: None,
                },
            )
            .await?;

        sleep(Duration::from_millis(50)).await;

        self.get_test_index_client(index_id)
    }

    pub fn get_test_index_client(&self, index_id: IndexId) -> Result<TestIndexClient> {
        Ok(TestIndexClient {
            collection_id: self.collection_id,
            index_id,
            write_api_key: self.write_api_key,
            read_api_key: self.read_api_key,
            reader: self.reader.clone(),
            writer: self.writer.clone(),
        })
    }

    pub async fn insert_trigger(
        &self,
        trigger: Trigger,
        trigger_id: Option<String>,
    ) -> Result<Trigger> {
        let trigger = self
            .writer
            .insert_trigger(
                self.write_api_key,
                self.collection_id,
                trigger,
                trigger_id.clone(),
            )
            .await?;

        wait_for(self, |coll| {
            let reader = coll.reader.clone();
            let read_api_key = coll.read_api_key;
            let collection_id = coll.collection_id;
            let trigger_id = trigger_id.clone();
            async move {
                let trigger = reader
                    .get_trigger(read_api_key, collection_id, trigger_id.unwrap())
                    .await?;

                if trigger.is_none() {
                    bail!("Trigger not found");
                }

                Ok(())
            }
            .boxed()
        })
        .await?;

        Ok(trigger)
    }

    pub async fn get_trigger(&self, trigger_id: String) -> Result<Option<Trigger>> {
        self.reader
            .get_trigger(self.read_api_key, self.collection_id, trigger_id)
            .await
    }

    pub async fn replace_index(
        &self,
        runtime_index_id: IndexId,
        temp_index_id: IndexId,
    ) -> Result<()> {
        let req = ReplaceIndexRequest {
            runtime_index_id,
            temp_index_id,
            reference: None,
        };
        self.writer
            .replace_index(
                self.write_api_key,
                self.collection_id,
                req,
                ReplaceIndexReason::IndexResynced,
            )
            .await?;

        wait_for(self, |s| {
            let reader = s.reader.clone();
            let read_api_key = s.read_api_key;
            let collection_id = s.collection_id;
            async move {
                let stats = reader
                    .collection_stats(
                        read_api_key,
                        collection_id,
                        CollectionStatsRequest { with_keys: false },
                    )
                    .await?;
                let old_index = stats
                    .indexes_stats
                    .iter()
                    .find(|index| index.id == temp_index_id);

                if old_index.is_some() {
                    bail!("Old index still exists");
                }

                Ok(())
            }
            .boxed()
        })
        .await?;

        Ok(())
    }

    pub async fn delete(&self) -> Result<()> {
        self.writer
            .delete_collection(self.master_api_key, self.collection_id)
            .await?;

        wait_for(self, |s| {
            let reader = s.reader.clone();
            let read_api_key = s.read_api_key;
            let collection_id = s.collection_id;
            async move {
                if reader
                    .collection_stats(
                        read_api_key,
                        collection_id,
                        CollectionStatsRequest { with_keys: false },
                    )
                    .await
                    .is_err()
                {
                    return Ok(());
                }
                bail!("Collection still exists: {}", collection_id);
            }
            .boxed()
        })
        .await?;

        Ok(())
    }

    pub async fn reader_stats(&self) -> Result<CollectionStats> {
        self.reader
            .collection_stats(
                self.read_api_key,
                self.collection_id,
                CollectionStatsRequest { with_keys: false },
            )
            .await
    }

    pub async fn search(&self, search_params: SearchParams) -> Result<SearchResult> {
        self.reader
            .search(self.read_api_key, self.collection_id, search_params)
            .await
    }

    pub async fn rebuild_index(&self, language: LanguageDTO) -> Result<()> {
        self.writer
            .reindex(
                self.write_api_key,
                self.collection_id,
                language,
                OramaModel::BgeSmall,
                None,
            )
            .await?;

        Ok(())
    }

    fn generate_index_id(prefix: &str) -> IndexId {
        let id: String = format!("{}:{}", prefix, Faker.fake::<String>());
        IndexId::try_new(id).unwrap()
    }
}

pub struct TestIndexClient {
    pub collection_id: CollectionId,
    pub index_id: IndexId,
    pub write_api_key: ApiKey,
    pub read_api_key: ApiKey,
    reader: Arc<ReadSide>,
    writer: Arc<WriteSide>,
}
impl TestIndexClient {
    pub async fn unchecked_insert_documents(
        &self,
        documents: DocumentList,
    ) -> Result<InsertDocumentsResult> {
        self.writer
            .insert_documents(
                self.write_api_key,
                self.collection_id,
                self.index_id,
                documents,
            )
            .await
    }

    pub async fn insert_documents(&self, documents: DocumentList) -> Result<InsertDocumentsResult> {
        let stats = self
            .reader
            .collection_stats(
                self.read_api_key,
                self.collection_id,
                CollectionStatsRequest { with_keys: false },
            )
            .await?;
        let index_stats = stats
            .indexes_stats
            .iter()
            .find(|index| index.id == self.index_id)
            .ok_or_else(|| anyhow::anyhow!("Index not found"))?;
        let document_count = index_stats.document_count;
        let expected_document_count = documents.len() + document_count;

        let result = self
            .writer
            .insert_documents(
                self.write_api_key,
                self.collection_id,
                self.index_id,
                documents,
            )
            .await?;

        wait_for(self, |s| {
            let reader = s.reader.clone();
            let read_api_key = s.read_api_key;
            let collection_id = s.collection_id;
            async move {
                let stats = reader
                    .collection_stats(
                        read_api_key,
                        collection_id,
                        CollectionStatsRequest { with_keys: false },
                    )
                    .await?;
                let index_stats = stats
                    .indexes_stats
                    .iter()
                    .find(|index| index.id == self.index_id)
                    .ok_or_else(|| anyhow::anyhow!("Index not found"))?;
                if index_stats.document_count < expected_document_count {
                    bail!(
                        "Document count mismatch: expected {}, got {}",
                        expected_document_count,
                        index_stats.document_count
                    );
                }

                Ok(())
            }
            .boxed()
        })
        .await?;

        Ok(result)
    }

    pub async fn delete_documents(&self, ids: Vec<String>) -> Result<()> {
        let stats = self
            .reader
            .collection_stats(
                self.read_api_key,
                self.collection_id,
                CollectionStatsRequest { with_keys: false },
            )
            .await?;
        let index_stats = stats
            .indexes_stats
            .iter()
            .find(|index| index.id == self.index_id)
            .ok_or_else(|| anyhow::anyhow!("Index not found"))?;
        let document_count = index_stats.document_count;
        let expected_document_count = document_count - ids.len();

        self.writer
            .delete_documents(self.write_api_key, self.collection_id, self.index_id, ids)
            .await?;

        wait_for(self, |s| {
            let reader = s.reader.clone();
            let read_api_key = s.read_api_key;
            let collection_id = s.collection_id;
            async move {
                let stats = reader
                    .collection_stats(
                        read_api_key,
                        collection_id,
                        CollectionStatsRequest { with_keys: false },
                    )
                    .await?;
                let index_stats = stats
                    .indexes_stats
                    .iter()
                    .find(|index| index.id == self.index_id)
                    .ok_or_else(|| anyhow::anyhow!("Index not found"))?;

                if index_stats.document_count > expected_document_count {
                    bail!(
                        "Document count mismatch: expected {}, got {}",
                        expected_document_count,
                        index_stats.document_count
                    );
                }

                Ok(())
            }
            .boxed()
        })
        .await?;

        Ok(())
    }

    pub async fn delete(&self) -> Result<()> {
        self.writer
            .delete_index(self.write_api_key, self.collection_id, self.index_id)
            .await?;

        wait_for(self, |s| {
            let reader = s.reader.clone();
            let read_api_key = s.read_api_key;
            let collection_id = s.collection_id;
            async move {
                let stats = reader
                    .collection_stats(
                        read_api_key,
                        collection_id,
                        CollectionStatsRequest { with_keys: false },
                    )
                    .await?;
                if stats
                    .indexes_stats
                    .iter()
                    .find(|index| index.id == self.index_id)
                    .ok_or_else(|| anyhow::anyhow!("Index not found"))
                    .is_ok()
                {
                    bail!("Index still exists");
                }

                Ok(())
            }
            .boxed()
        })
        .await?;

        Ok(())
    }

    pub async fn update_documents(
        &self,
        req: UpdateDocumentRequest,
    ) -> Result<UpdateDocumentsResult> {
        self.writer
            .update_documents(self.write_api_key, self.collection_id, self.index_id, req)
            .await
    }

    pub async fn uncheck_delete_documents(&self, ids: Vec<String>) -> Result<()> {
        self.writer
            .delete_documents(self.write_api_key, self.collection_id, self.index_id, ids)
            .await?;

        sleep(Duration::from_millis(100)).await;

        Ok(())
    }
}<|MERGE_RESOLUTION|>--- conflicted
+++ resolved
@@ -32,15 +32,10 @@
         ReplaceIndexReason, WriteSide, WriteSideConfig,
     },
     types::{
-<<<<<<< HEAD
-        ApiKey, CollectionId, CreateCollection, CreateIndexRequest, DescribeCollectionResponse,
-        DocumentList, IndexId, InsertDocumentsResult, LanguageDTO, ReplaceIndexRequest,
-        SearchParams, SearchResult, UpdateDocumentRequest, UpdateDocumentsResult,
-=======
         ApiKey, CollectionId, CollectionStatsRequest, CreateCollection, CreateIndexRequest,
         DescribeCollectionResponse, DocumentList, IndexId, InsertDocumentsResult, LanguageDTO,
-        ReplaceIndexRequest, SearchParams, SearchResult,
->>>>>>> 5c514d13
+        ReplaceIndexRequest, SearchParams, SearchResult, UpdateDocumentRequest,
+        UpdateDocumentsResult,
     },
     web_server::HttpConfig,
     OramacoreConfig,
