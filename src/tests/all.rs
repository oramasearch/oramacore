use std::{
    collections::{HashMap, HashSet},
    sync::Arc,
    time::{Duration, Instant},
};

use anyhow::Result;
use redact::Secret;
use serde_json::json;
use tokio::time::sleep;
use tracing::info;

use crate::{
    build_orama,
    collection_manager::{
<<<<<<< HEAD
        dto::ApiKey,
        sides::{hooks::HookName, ReadSide, WriteSide},
=======
        dto::{ApiKey, InsertTriggerParams},
        sides::{segments::Segment, ReadSide, WriteSide},
>>>>>>> b779bd1a
    },
    tests::utils::{create_grpc_server, create_oramacore_config},
    types::{CollectionId, DocumentList},
    OramacoreConfig,
};

async fn create(mut config: OramacoreConfig) -> Result<(Arc<WriteSide>, Arc<ReadSide>)> {
    if config.ai_server.port == 0 {
        let address = create_grpc_server().await?;
        config.ai_server.host = address.ip();
        config.ai_server.port = address.port();
        info!("AI server started on {}", address);
    }

    let (write_side, read_side) = build_orama(config).await?;

    let write_side = write_side.unwrap();
    let read_side = read_side.unwrap();

    Ok((write_side, read_side))
}

#[tokio::test(flavor = "multi_thread")]
async fn test_simple_text_search() -> Result<()> {
    let _ = tracing_subscriber::fmt::try_init();
    let (write_side, read_side) = create(create_oramacore_config()).await?;

    let collection_id = CollectionId("test-collection".to_string());
    create_collection(write_side.clone(), collection_id.clone()).await?;

    insert_docs(
        write_side.clone(),
        ApiKey(Secret::new("my-write-api-key".to_string())),
        collection_id.clone(),
        vec![
            json!({
                "id": "1",
                "name": "John Doe",
            }),
            json!({
                "id": "2",
                "name": "Jane Doe",
            }),
        ],
    )
    .await?;

    let result = read_side
        .search(
            ApiKey(Secret::new("my-read-api-key".to_string())),
            collection_id.clone(),
            json!({
                "term": "Doe",
            })
            .try_into()?,
        )
        .await?;
    assert_eq!(result.count, 2);
    assert_eq!(result.hits.len(), 2);
    assert_eq!(result.hits[0].id, "1".to_string());
    assert_eq!(result.hits[1].id, "2".to_string());
    assert!(result.hits[0].score > 0.0);
    assert!(result.hits[1].score > 0.0);

    let result = read_side
        .search(
            ApiKey(Secret::new("my-read-api-key".to_string())),
            collection_id.clone(),
            json!({
                "term": "John Doe",
            })
            .try_into()?,
        )
        .await?;
    assert_eq!(result.count, 2);
    assert_eq!(result.hits.len(), 2);
    assert_eq!(result.hits[0].id, "1".to_string());
    assert_eq!(result.hits[1].id, "2".to_string());
    // Multiple matches boost the score
    assert!(result.hits[0].score > result.hits[1].score);
    assert!(result.hits[0].score > 0.0);
    assert!(result.hits[1].score > 0.0);

    Ok(())
}

#[tokio::test(flavor = "multi_thread")]
async fn test_filter_on_unknown_field() -> Result<()> {
    let (write_side, read_side) = create(create_oramacore_config()).await?;

    let collection_id = CollectionId("test-collection".to_string());
    create_collection(write_side.clone(), collection_id.clone()).await?;

    let result = read_side
        .search(
            ApiKey(Secret::new("my-read-api-key".to_string())),
            collection_id.clone(),
            json!({
                "term": "Doe",
                "where": {
                    "unknown_field": json!({
                        "eq": 1,
                    }),
                },
            })
            .try_into()?,
        )
        .await;
    assert!(result.is_err());
    assert_eq!(
        format!("{}", result.unwrap_err()),
        "Cannot filter by \"unknown_field\": unknown field".to_string(),
    );

    Ok(())
}

#[tokio::test(flavor = "multi_thread")]
async fn test_filter_field_with_from_filter_type() -> Result<()> {
    let (write_side, read_side) = create(create_oramacore_config()).await?;

    let collection_id = CollectionId("test-collection".to_string());
    create_collection(write_side.clone(), collection_id.clone()).await?;
    insert_docs(
        write_side.clone(),
        ApiKey(Secret::new("my-write-api-key".to_string())),
        collection_id.clone(),
        vec![
            json!({
                "id": "1",
                "name": "John Doe",
            }),
            json!({
                "id": "2",
                "name": "Jane Doe",
            }),
        ],
    )
    .await?;

    let result = read_side
        .search(
            ApiKey(Secret::new("my-read-api-key".to_string())),
            collection_id.clone(),
            json!({
                "term": "Doe",
                "where": {
                    "name": json!({
                        "eq": 1,
                    }),
                },
            })
            .try_into()?,
        )
        .await;
    assert!(result.is_err());
    assert_eq!(
        format!("{}", result.unwrap_err()),
        "Filter on field \"name\"(Text(EN)) not supported".to_string(),
    );

    Ok(())
}

#[tokio::test(flavor = "multi_thread")]
async fn test_commit_and_load() -> Result<()> {
    let config = create_oramacore_config();
    let (write_side, read_side) = create(config.clone()).await?;

    let collection_id = CollectionId("test-collection".to_string());
    create_collection(write_side.clone(), collection_id.clone()).await?;
    insert_docs(
        write_side.clone(),
        ApiKey(Secret::new("my-write-api-key".to_string())),
        collection_id.clone(),
        vec![
            json!({
                "id": "1",
                "name": "John Doe",
            }),
            json!({
                "id": "2",
                "name": "Jane Doe",
            }),
        ],
    )
    .await?;

    let before_commit_result = read_side
        .search(
            ApiKey(Secret::new("my-read-api-key".to_string())),
            collection_id.clone(),
            json!({
                "term": "Doe",
            })
            .try_into()?,
        )
        .await?;

    let before_commit_collection_lists = write_side
        .list_collections(ApiKey(Secret::new("my-master-api-key".to_string())))
        .await?;

    write_side.commit().await?;
    read_side.commit().await?;

    let after_commit_result = read_side
        .search(
            ApiKey(Secret::new("my-read-api-key".to_string())),
            collection_id.clone(),
            json!({
                "term": "Doe",
            })
            .try_into()?,
        )
        .await?;

    assert_eq!(before_commit_result.count, after_commit_result.count);
    assert_eq!(
        before_commit_result.hits.len(),
        after_commit_result.hits.len()
    );
    assert_eq!(
        before_commit_result.hits[0].id,
        after_commit_result.hits[0].id
    );

    let after_commit_collection_lists = write_side
        .list_collections(ApiKey(Secret::new("my-master-api-key".to_string())))
        .await?;

    assert_eq!(
        before_commit_collection_lists,
        after_commit_collection_lists
    );

    let (write_side, read_side) = create(config.clone()).await?;

    let after_load_result = read_side
        .search(
            ApiKey(Secret::new("my-read-api-key".to_string())),
            collection_id.clone(),
            json!({
                "term": "Doe",
            })
            .try_into()?,
        )
        .await?;

    assert_eq!(after_commit_result, after_load_result);

    let after_load_collection_lists = write_side
        .list_collections(ApiKey(Secret::new("my-master-api-key".to_string())))
        .await?;

    assert_eq!(after_commit_collection_lists, after_load_collection_lists);

    Ok(())
}

#[tokio::test(flavor = "multi_thread")]
async fn test_collection_id_already_exists() -> Result<()> {
    let _ = tracing_subscriber::fmt::try_init();
    let (write_side, _) = create(create_oramacore_config()).await?;

    let collection_id = CollectionId("test-collection".to_string());
    create_collection(write_side.clone(), collection_id.clone()).await?;

    let output = write_side
        .create_collection(
            ApiKey(Secret::new("my-master-api-key".to_string())),
            json!({
                "id": collection_id.0.clone(),
                "read_api_key": "my-read-api-key",
                "write_api_key": "my-write-api-key",
            })
            .try_into()?,
        )
        .await;

    assert_eq!(
        format!("{}", output.err().unwrap()),
        "Collection \"test-collection\" already exists".to_string()
    );

    Ok(())
}

#[tokio::test(flavor = "multi_thread")]
async fn test_get_collections() -> Result<()> {
    let (write_side, _) = create(create_oramacore_config()).await?;

    let collection_ids: Vec<_> = (0..3)
        .map(|i| format!("my-test-collection-{}", i))
        .collect();
    for id in &collection_ids {
        create_collection(write_side.clone(), CollectionId(id.clone())).await?;
    }

    let collections = write_side
        .list_collections(ApiKey(Secret::new("my-master-api-key".to_string())))
        .await?;

    assert_eq!(collections.len(), 3);

    let ids: HashSet<_> = collections.into_iter().map(|c| c.id.0).collect();
    assert_eq!(ids, collection_ids.into_iter().collect());

    Ok(())
}

#[tokio::test(flavor = "multi_thread")]
async fn test_search_documents_order() -> Result<()> {
    let (write_side, read_side) = create(create_oramacore_config()).await?;

    let collection_id = CollectionId("test-collection".to_string());
    create_collection(write_side.clone(), collection_id.clone()).await?;
    insert_docs(
        write_side.clone(),
        ApiKey(Secret::new("my-write-api-key".to_string())),
        collection_id.clone(),
        vec![
            json!({
                "id": "1",
                "text": "This is a long text with a lot of words",
            }),
            json!({
                "id": "2",
                "text": "This is a smaller text",
            }),
        ],
    )
    .await?;

    let output = read_side
        .search(
            ApiKey(Secret::new("my-read-api-key".to_string())),
            collection_id,
            json!({
                "term": "text",
            })
            .try_into()
            .unwrap(),
        )
        .await?;

    assert_eq!(output.count, 2);
    assert_eq!(output.hits.len(), 2);
    assert_eq!(output.hits[0].id, "2");
    assert_eq!(output.hits[1].id, "1");
    assert!(output.hits[0].score > output.hits[1].score);

    Ok(())
}

#[tokio::test(flavor = "multi_thread")]
async fn test_search_documents_limit() -> Result<()> {
    let (write_side, read_side) = create(create_oramacore_config()).await?;

    let collection_id = CollectionId("test-collection".to_string());
    create_collection(write_side.clone(), collection_id.clone()).await?;
    insert_docs(
        write_side.clone(),
        ApiKey(Secret::new("my-write-api-key".to_string())),
        collection_id.clone(),
        (0..100).map(|i| {
            json!({
                "id": i.to_string(),
                "text": "text ".repeat(i + 1),
            })
        }),
    )
    .await?;

    let output = read_side
        .search(
            ApiKey(Secret::new("my-read-api-key".to_string())),
            collection_id,
            json!({
                "term": "text",
                "limit": 10,
            })
            .try_into()
            .unwrap(),
        )
        .await?;

    assert_eq!(output.count, 100);
    assert_eq!(output.hits.len(), 10);
    assert_eq!(output.hits[0].id, "99");
    assert_eq!(output.hits[1].id, "98");
    assert_eq!(output.hits[2].id, "97");
    assert_eq!(output.hits[3].id, "96");
    assert_eq!(output.hits[4].id, "95");

    assert!(output.hits[0].score > output.hits[1].score);
    assert!(output.hits[1].score > output.hits[2].score);
    assert!(output.hits[2].score > output.hits[3].score);
    assert!(output.hits[3].score > output.hits[4].score);

    Ok(())
}

#[tokio::test(flavor = "multi_thread")]
async fn test_filter_number() -> Result<()> {
    let _ = tracing_subscriber::fmt::try_init();
    let (write_side, read_side) = create(create_oramacore_config()).await?;

    let collection_id = CollectionId("test-collection".to_string());
    create_collection(write_side.clone(), collection_id.clone()).await?;
    insert_docs(
        write_side.clone(),
        ApiKey(Secret::new("my-write-api-key".to_string())),
        collection_id.clone(),
        (0..100).map(|i| {
            json!({
                "id": i.to_string(),
                "text": "text ".repeat(i + 1),
                "number": i,
            })
        }),
    )
    .await?;

    // EQ

    let output = read_side
        .search(
            ApiKey(Secret::new("my-read-api-key".to_string())),
            collection_id.clone(),
            json!({
                "term": "text",
                "where": {
                    "number": {
                        "eq": 50,
                    },
                }
            })
            .try_into()?,
        )
        .await?;

    assert_eq!(output.count, 1);
    assert_eq!(output.hits.len(), 1);
    assert_eq!(output.hits[0].id, "50");

    // GT

    let output = read_side
        .search(
            ApiKey(Secret::new("my-read-api-key".to_string())),
            collection_id.clone(),
            json!({
                "term": "text",
                "where": {
                    "number": {
                        "gt": 2
                    }
                }
            })
            .try_into()
            .unwrap(),
        )
        .await?;

    assert_eq!(output.count, 100 - 3);

    // GTE

    let output = read_side
        .search(
            ApiKey(Secret::new("my-read-api-key".to_string())),
            collection_id.clone(),
            json!({
                "term": "text",
                "where": {
                    "number": {
                        "gte": 2
                    }
                }
            })
            .try_into()
            .unwrap(),
        )
        .await?;

    assert_eq!(output.count, 100 - 2);

    // LT

    let output = read_side
        .search(
            ApiKey(Secret::new("my-read-api-key".to_string())),
            collection_id.clone(),
            json!({
                "term": "text",
                "where": {
                    "number": {
                        "lt": 2
                    }
                }
            })
            .try_into()
            .unwrap(),
        )
        .await?;

    assert_eq!(output.count, 2);

    // LTE

    let output = read_side
        .search(
            ApiKey(Secret::new("my-read-api-key".to_string())),
            collection_id.clone(),
            json!({
                "term": "text",
                "where": {
                    "number": {
                        "lte": 2
                    }
                }
            })
            .try_into()
            .unwrap(),
        )
        .await?;

    assert_eq!(output.count, 3);

    // BETWEEN

    let output = read_side
        .search(
            ApiKey(Secret::new("my-read-api-key".to_string())),
            collection_id.clone(),
            json!({
                "term": "text",
                "where": {
                    "number": {
                        "between": [2, 4],
                    }
                }
            })
            .try_into()
            .unwrap(),
        )
        .await?;

    assert_eq!(output.count, 3);

    Ok(())
}

#[tokio::test(flavor = "multi_thread")]
async fn test_facets_number() -> Result<()> {
    let (write_side, read_side) = create(create_oramacore_config()).await?;

    let collection_id = CollectionId("test-collection".to_string());
    create_collection(write_side.clone(), collection_id.clone()).await?;
    insert_docs(
        write_side.clone(),
        ApiKey(Secret::new("my-write-api-key".to_string())),
        collection_id.clone(),
        (0..100).map(|i| {
            json!({
                "id": i.to_string(),
                "text": "text ".repeat(i + 1),
                "number": i,
            })
        }),
    )
    .await?;

    let output = read_side
        .search(
            ApiKey(Secret::new("my-read-api-key".to_string())),
            collection_id,
            json!({
                "term": "text",
                "facets": {
                    "number": {
                        "ranges": [
                            {
                                "from": 0,
                                "to": 10,
                            },
                            {
                                "from": 0.5,
                                "to": 10.5,
                            },
                            {
                                "from": -10,
                                "to": 10,
                            },
                            {
                                "from": -10,
                                "to": -1,
                            },
                            {
                                "from": 1,
                                "to": 100,
                            },
                            {
                                "from": 99,
                                "to": 105,
                            },
                            {
                                "from": 102,
                                "to": 105,
                            },
                        ],
                    }
                }
            })
            .try_into()?,
        )
        .await?;

    let facets = output.facets.expect("Facet should be there");
    let number_facet = facets
        .get("number")
        .expect("Facet on field 'number' should be there");

    assert_eq!(number_facet.count, 7);
    assert_eq!(number_facet.values.len(), 7);

    assert_eq!(
        number_facet.values,
        HashMap::from_iter(vec![
            ("-10--1".to_string(), 0),
            ("-10-10".to_string(), 11),
            ("0-10".to_string(), 11),
            ("0.5-10.5".to_string(), 10),
            ("1-100".to_string(), 99),
            ("102-105".to_string(), 0),
            ("99-105".to_string(), 1),
        ])
    );

    Ok(())
}

#[tokio::test(flavor = "multi_thread")]
async fn test_filter_bool() -> Result<()> {
    let (write_side, read_side) = create(create_oramacore_config()).await?;

    let collection_id = CollectionId("test-collection".to_string());
    create_collection(write_side.clone(), collection_id.clone()).await?;
    insert_docs(
        write_side.clone(),
        ApiKey(Secret::new("my-write-api-key".to_string())),
        collection_id.clone(),
        (0..100).map(|i| {
            json!({
                "id": i.to_string(),
                "text": "text ".repeat(i + 1),
                "bool": i % 2 == 0,
            })
        }),
    )
    .await?;

    let output = read_side
        .search(
            ApiKey(Secret::new("my-read-api-key".to_string())),
            collection_id.clone(),
            json!({
                "term": "text",
                "where": {
                    "bool": true,
                }
            })
            .try_into()?,
        )
        .await?;

    assert_eq!(output.count, 50);
    assert_eq!(output.hits.len(), 10);
    for hit in output.hits.iter() {
        let id = hit.id.parse::<usize>().unwrap();
        assert_eq!(id % 2, 0);
    }

    let output = read_side
        .search(
            ApiKey(Secret::new("my-read-api-key".to_string())),
            collection_id,
            json!({
                "term": "text",
                "where": {
                    "bool": false,
                }
            })
            .try_into()?,
        )
        .await?;

    assert_eq!(output.count, 50);
    assert_eq!(output.hits.len(), 10);
    for hit in output.hits.iter() {
        let id = hit.id.parse::<usize>().unwrap();
        assert_eq!(id % 2, 1);
    }

    Ok(())
}

#[tokio::test(flavor = "multi_thread")]
async fn test_facets_bool() -> Result<()> {
    let (write_side, read_side) = create(create_oramacore_config()).await?;

    let collection_id = CollectionId("test-collection".to_string());
    create_collection(write_side.clone(), collection_id.clone()).await?;
    insert_docs(
        write_side.clone(),
        ApiKey(Secret::new("my-write-api-key".to_string())),
        collection_id.clone(),
        (0..100).map(|i| {
            json!({
                "id": i.to_string(),
                "text": "text ".repeat(i + 1),
                "bool": i % 2 == 0,
            })
        }),
    )
    .await?;

    let output = read_side
        .search(
            ApiKey(Secret::new("my-read-api-key".to_string())),
            collection_id,
            json!({
                "term": "text",
                "facets": {
                    "bool": {
                        "true": true,
                        "false": true,
                    },
                }
            })
            .try_into()?,
        )
        .await?;

    let facets = output.facets.expect("Facet should be there");
    let bool_facet = facets
        .get("bool")
        .expect("Facet on field 'bool' should be there");

    assert_eq!(bool_facet.count, 2);
    assert_eq!(bool_facet.values.len(), 2);

    assert_eq!(
        bool_facet.values,
        HashMap::from_iter(vec![("true".to_string(), 50), ("false".to_string(), 50),])
    );

    Ok(())
}

#[tokio::test(flavor = "multi_thread")]
async fn test_facets_should_based_on_term() -> Result<()> {
    let _ = tracing_subscriber::fmt::try_init();
    let (write_side, read_side) = create(create_oramacore_config()).await?;

    let collection_id = CollectionId("test-collection".to_string());
    create_collection(write_side.clone(), collection_id.clone()).await?;
    insert_docs(
        write_side.clone(),
        ApiKey(Secret::new("my-write-api-key".to_string())),
        collection_id.clone(),
        vec![
            json!({
                "id": "1",
                "text": "text",
                "bool": true,
                "number": 1,
            }),
            json!({
                "id": "2",
                "text": "text text",
                "bool": false,
                "number": 2,
            }),
            // This document doens't match the term
            // so it should not be counted in the facets
            json!({
                "id": "3",
                "text": "another",
                "bool": true,
                "number": 1,
            }),
        ],
    )
    .await?;

    let output = read_side
        .search(
            ApiKey(Secret::new("my-read-api-key".to_string())),
            collection_id,
            json!({
                "term": "text",
                "facets": {
                    "bool": {
                        "true": true,
                        "false": true,
                    },
                    "number": {
                        "ranges": [
                            {
                                "from": 0,
                                "to": 10,
                            },
                        ],
                    },
                }
            })
            .try_into()?,
        )
        .await?;

    let facets = output.facets.expect("Facet should be there");
    let bool_facet = facets
        .get("bool")
        .expect("Facet on field 'bool' should be there");

    assert_eq!(bool_facet.count, 2);
    assert_eq!(bool_facet.values.len(), 2);

    assert_eq!(
        bool_facet.values,
        HashMap::from_iter(vec![("true".to_string(), 1), ("false".to_string(), 1),])
    );

    let number_facet = facets
        .get("number")
        .expect("Facet on field 'number' should be there");

    assert_eq!(number_facet.count, 1);
    assert_eq!(number_facet.values.len(), 1);

    assert_eq!(
        number_facet.values,
        HashMap::from_iter(vec![("0-10".to_string(), 2),])
    );

    Ok(())
}

#[ignore]
#[tokio::test(flavor = "multi_thread")]
async fn test_empty_term() -> Result<()> {
    let (write_side, read_side) = create(create_oramacore_config()).await?;

    let collection_id = CollectionId("test-collection".to_string());
    create_collection(write_side.clone(), collection_id.clone()).await?;
    insert_docs(
        write_side.clone(),
        ApiKey(Secret::new("my-write-api-key".to_string())),
        collection_id.clone(),
        vec![
            json!({
                "id": "doc1",
            }),
            json!({
                "id": "doc2",
            }),
            json!({
                "id": "doc3",
            }),
            json!({
                "id": "doc4",
            }),
            json!({
                "id": "doc5",
            }),
        ],
    )
    .await?;

    let output = read_side
        .search(
            ApiKey(Secret::new("my-read-api-key".to_string())),
            collection_id.clone(),
            json!({
                "term": "doc",
            })
            .try_into()
            .unwrap(),
        )
        .await?;

    assert_eq!(output.hits.len(), 5);
    assert_eq!(output.count, 5);

    let output = read_side
        .search(
            ApiKey(Secret::new("my-read-api-key".to_string())),
            collection_id.clone(),
            json!({
                "term": "",
            })
            .try_into()
            .unwrap(),
        )
        .await?;

    // This assertions fails. If the term is empty, the result is empty.
    // This is not the expected behavior: we should return all documents.
    // So, we need to fix this.
    // NB: the order of the documents is not important in this case,
    //     but we need to ensure that the order is consistent cross runs.
    // TODO: fix the search method to return all documents when the term is empty.
    assert_eq!(output.hits.len(), 5);
    assert_eq!(output.count, 5);

    Ok(())
}

#[tokio::test(flavor = "multi_thread")]
async fn test_vector_search_grpc() -> Result<()> {
    let _ = tracing_subscriber::fmt::try_init();
    let config = create_oramacore_config();
    let (write_side, read_side) = create(config.clone()).await?;

    let collection_id = CollectionId("test-collection".to_string());
    write_side
        .create_collection(
            ApiKey(Secret::new("my-master-api-key".to_string())),
            json!({
                "id": collection_id.0.clone(),
                "embeddings": {
                    "model": "BGESmall",
                    "document_fields": ["text"],
                },
                "read_api_key": "my-read-api-key",
                "write_api_key": "my-write-api-key",
            })
            .try_into()?,
        )
        .await?;
    sleep(Duration::from_millis(100)).await;

    let mut docs = vec![
        json!({
            "id": "1",
            "text": "The cat is sleeping on the table.",
        }),
        json!({
            "id": "2",
            "text": "A cat rests peacefully on the sofa.",
        }),
        json!({
            "id": "3",
            "text": "The dog is barking loudly in the yard.",
        }),
    ];
    for i in 4..100 {
        use fake::{Fake, Faker};
        let s: String = Faker.fake();
        docs.push(json!({
            "id": i.to_string(),
            "text": s,
        }));
    }

    insert_docs(
        write_side.clone(),
        ApiKey(Secret::new("my-write-api-key".to_string())),
        collection_id.clone(),
        docs,
    )
    .await?;

    let output = read_side
        .search(
            ApiKey(Secret::new("my-read-api-key".to_string())),
            collection_id.clone(),
            json!({
                "mode": "vector",
                "term": "The feline is napping comfortably indoors.",
                "similarity": 0.6,
            })
            .try_into()?,
        )
        .await?;
    assert_eq!(output.count, 2);

    read_side.commit().await?;

    let output = read_side
        .search(
            ApiKey(Secret::new("my-read-api-key".to_string())),
            collection_id,
            json!({
                "mode": "vector",
                "term": "The feline is napping comfortably indoors.",
                "similarity": 0.6,
            })
            .try_into()?,
        )
        .await?;
    assert_eq!(output.count, 2);

    // Due to the lack of a large enough dataset,
    // the search will not return 2 results as expected.
    // But it should return at least one result.
    // Anyway, the 3th document should not be returned.
    assert_ne!(output.count, 0);
    assert_ne!(output.hits.len(), 0);
    assert!(["1", "2"].contains(&output.hits[0].id.as_str()));
    Ok(())
}

#[tokio::test(flavor = "multi_thread")]
async fn test_handle_bool() -> Result<()> {
    let _ = tracing_subscriber::fmt::try_init();

    let config = create_oramacore_config();
    let (write_side, read_side) = create(config.clone()).await?;

    let collection_id = CollectionId("test-collection".to_string());
    create_collection(write_side.clone(), collection_id.clone()).await?;
    insert_docs(
        write_side.clone(),
        ApiKey(Secret::new("my-write-api-key".to_string())),
        collection_id.clone(),
        vec![
            json!({
                "id": "doc1",
                "bool": true,
            }),
            json!({
                "id": "doc2",
                "bool": false,
            }),
            json!({
                "id": "doc3",
                "bool": true,
            }),
            json!({
                "id": "doc4",
                "bool": false,
            }),
            json!({
                "id": "doc5",
                "bool": true,
            }),
        ],
    )
    .await?;

    let output = read_side
        .search(
            ApiKey(Secret::new("my-read-api-key".to_string())),
            collection_id.clone(),
            json!({
                "term": "doc",
                "where": {
                    "bool": true,
                },
            })
            .try_into()
            .unwrap(),
        )
        .await?;
    assert_eq!(output.count, 3);

    read_side.commit().await?;

    let output = read_side
        .search(
            ApiKey(Secret::new("my-read-api-key".to_string())),
            collection_id.clone(),
            json!({
                "term": "doc",
                "where": {
                    "bool": true,
                },
            })
            .try_into()
            .unwrap(),
        )
        .await?;
    assert_eq!(output.count, 3);

    let (_, read_side) = create(config).await?;

    let output = read_side
        .search(
            ApiKey(Secret::new("my-read-api-key".to_string())),
            collection_id.clone(),
            json!({
                "term": "doc",
                "where": {
                    "bool": true,
                },
            })
            .try_into()
            .unwrap(),
        )
        .await?;
    assert_eq!(output.count, 3);

    Ok(())
}

#[tokio::test(flavor = "multi_thread")]
async fn test_commit_and_load2() -> Result<()> {
    let _ = tracing_subscriber::fmt::try_init();
    let config = create_oramacore_config();

    let (write_side, read_side) = create(config.clone()).await?;

    let collection_id = CollectionId("test-collection".to_string());
    write_side
        .create_collection(
            ApiKey(Secret::new("my-master-api-key".to_string())),
            json!({
                "id": collection_id.0.clone(),
                "embeddings": {
                    "model_name": "gte-small",
                    "document_fields": ["name"],
                },
                "read_api_key": "my-read-api-key",
                "write_api_key": "my-write-api-key",
            })
            .try_into()?,
        )
        .await
        .unwrap();

    insert_docs(
        write_side.clone(),
        ApiKey(Secret::new("my-write-api-key".to_string())),
        collection_id.clone(),
        vec![
            json!({
                "id": "1",
                "name": "John Doe",
                "age": 20,
            }),
            json!({
                "id": "2",
                "name": "Jane Doe",
                "age": 21,
            }),
        ],
    )
    .await
    .unwrap();

    let before_commit_result = read_side
        .search(
            ApiKey(Secret::new("my-read-api-key".to_string())),
            collection_id.clone(),
            json!({
                "term": "Doe",
                "where": {
                    "age": {
                        "eq": 20,
                    },
                }
            })
            .try_into()?,
        )
        .await
        .unwrap();
    assert_eq!(before_commit_result.count, 1);

    write_side.commit().await?;
    read_side.commit().await?;

    // After the commit, the result should be the same
    let after_commit_result = read_side
        .search(
            ApiKey(Secret::new("my-read-api-key".to_string())),
            collection_id.clone(),
            json!({
                "term": "Doe",
                "where": {
                    "age": {
                        "eq": 20,
                    },
                }
            })
            .try_into()?,
        )
        .await
        .unwrap();

    assert_eq!(before_commit_result.count, after_commit_result.count);

    // After the commit, we can insert and search for new documents
    insert_docs(
        write_side.clone(),
        ApiKey(Secret::new("my-write-api-key".to_string())),
        collection_id.clone(),
        vec![json!({
            "id": "3",
            "name": "Foo Doe",
            "age": 20,
        })],
    )
    .await?;
    let result = read_side
        .search(
            ApiKey(Secret::new("my-read-api-key".to_string())),
            collection_id.clone(),
            json!({
                "term": "Doe",
                "where": {
                    "age": {
                        "eq": 20,
                    },
                }
            })
            .try_into()?,
        )
        .await
        .unwrap();
    assert_eq!(result.count, 2);

    // We reload the read side
    let (write_side, read_side) = create(config.clone()).await?;
    let after_load_result = read_side
        .search(
            ApiKey(Secret::new("my-read-api-key".to_string())),
            collection_id.clone(),
            json!({
                "term": "Doe",
                "where": {
                    "age": {
                        "eq": 20,
                    },
                }
            })
            .try_into()?,
        )
        .await
        .unwrap();

    assert_eq!(before_commit_result.count, after_load_result.count);

    // After the load we can insert and search for new documents
    insert_docs(
        write_side.clone(),
        ApiKey(Secret::new("my-write-api-key".to_string())),
        collection_id.clone(),
        vec![json!({
            "id": "3",
            "name": "Foo Doe",
            "age": 20,
        })],
    )
    .await
    .unwrap();

    let result = read_side
        .search(
            ApiKey(Secret::new("my-read-api-key".to_string())),
            collection_id.clone(),
            json!({
                "term": "Doe",
                "where": {
                    "age": {
                        "eq": 20,
                    },
                }
            })
            .try_into()?,
        )
        .await
        .unwrap();
    assert_eq!(result.count, 2);

    write_side.commit().await.unwrap();
    read_side.commit().await.unwrap();

    let (_, read_side) = create(config.clone()).await?;

    let result = read_side
        .search(
            ApiKey(Secret::new("my-read-api-key".to_string())),
            collection_id.clone(),
            json!({
                "term": "Doe",
                "where": {
                    "age": {
                        "eq": 20,
                    },
                }
            })
            .try_into()?,
        )
        .await
        .unwrap();
    assert_eq!(result.count, 2);

    let result = read_side
        .search(
            ApiKey(Secret::new("my-read-api-key".to_string())),
            collection_id.clone(),
            json!({
                "term": "Doe",
                "mode": "vector",
                "similarity": 0.0,
                "where": {
                    "age": {
                        "eq": 20,
                    },
                }
            })
            .try_into()?,
        )
        .await
        .unwrap();
    // HSNW is a probabilistic algorithm, so the result may vary
    // but it should return at least one result.
    assert!(result.count > 0);

    Ok(())
}

#[tokio::test(flavor = "multi_thread", worker_threads = 10)]
async fn test_read_commit_should_not_block_search() -> Result<()> {
    let _ = tracing_subscriber::fmt::try_init();
    let mut config = create_oramacore_config();
    config.reader_side.config.insert_batch_commit_size = 1_000_000;
    config.writer_side.config.insert_batch_commit_size = 1_000_000;

    let (write_side, read_side) = create(config.clone()).await?;

    let collection_id = CollectionId("test-collection".to_string());
    write_side
        .create_collection(
            ApiKey(Secret::new("my-master-api-key".to_string())),
            json!({
                "id": collection_id.0.clone(),
                "embeddings": {
                    "model_name": "gte-small",
                    "document_fields": ["name"],
                },
                "read_api_key": "my-read-api-key",
                "write_api_key": "my-write-api-key",
            })
            .try_into()?,
        )
        .await?;

    insert_docs(
        write_side.clone(),
        ApiKey(Secret::new("my-write-api-key".to_string())),
        collection_id.clone(),
        (0..100).map(|i| {
            json!({
                "id": i.to_string(),
                "text": "text ".repeat(i + 1),
            })
        }),
    )
    .await?;

    sleep(Duration::from_secs(1)).await;

    let commit_future = async {
        sleep(Duration::from_millis(5)).await;
        let commit_start = Instant::now();
        read_side.commit().await.unwrap();
        let commit_end = Instant::now();
        (commit_start, commit_end)
    };
    let search_future = async {
        sleep(Duration::from_millis(10)).await;
        let search_start = Instant::now();
        read_side
            .search(
                ApiKey(Secret::new("my-read-api-key".to_string())),
                collection_id.clone(),
                json!({
                    "term": "text",
                })
                .try_into()
                .unwrap(),
            )
            .await
            .unwrap();
        let search_end = Instant::now();
        (search_start, search_end)
    };

    let ((commit_start, commit_end), (search_start, search_end)) =
        tokio::join!(commit_future, search_future,);

    // The commit should start before the search start
    assert!(commit_start < search_start);
    // The commit should end after the search start
    assert!(commit_end > search_start);
    // The commit should end after the search end
    assert!(commit_end > search_end);

    Ok(())
}

#[tokio::test(flavor = "multi_thread", worker_threads = 10)]
async fn test_delete_documents() -> Result<()> {
    let _ = tracing_subscriber::fmt::try_init();
    let mut config = create_oramacore_config();
    config.reader_side.config.insert_batch_commit_size = 1_000_000;
    config.writer_side.config.insert_batch_commit_size = 1_000_000;

    let (write_side, read_side) = create(config.clone()).await?;

    let collection_id = CollectionId("test-collection".to_string());
    write_side
        .create_collection(
            ApiKey(Secret::new("my-master-api-key".to_string())),
            json!({
                "id": collection_id.0.clone(),
                "embeddings": {
                    "model_name": "gte-small",
                    "document_fields": ["name"],
                },
                "read_api_key": "my-read-api-key",
                "write_api_key": "my-write-api-key",
            })
            .try_into()?,
        )
        .await?;

    let document_count = 10;
    insert_docs(
        write_side.clone(),
        ApiKey(Secret::new("my-write-api-key".to_string())),
        collection_id.clone(),
        (0..document_count).map(|i| {
            json!({
                "id": i.to_string(),
                "text": "text ".repeat(i + 1),
            })
        }),
    )
    .await?;

    let result = read_side
        .search(
            ApiKey(Secret::new("my-read-api-key".to_string())),
            collection_id.clone(),
            json!({
                "term": "text",
            })
            .try_into()?,
        )
        .await?;
    assert_eq!(result.count, document_count);

    write_side
        .delete_documents(
            ApiKey(Secret::new("my-write-api-key".to_string())),
            collection_id.clone(),
            vec![(document_count - 1).to_string()],
        )
        .await?;
    sleep(Duration::from_millis(100)).await;
    let result = read_side
        .search(
            ApiKey(Secret::new("my-read-api-key".to_string())),
            collection_id.clone(),
            json!({
                "term": "text",
            })
            .try_into()?,
        )
        .await?;
    assert_eq!(result.count, document_count - 1);

    write_side.commit().await.unwrap();
    read_side.commit().await.unwrap();

    let result = read_side
        .search(
            ApiKey(Secret::new("my-read-api-key".to_string())),
            collection_id.clone(),
            json!({
                "term": "text",
            })
            .try_into()?,
        )
        .await?;
    assert_eq!(result.count, document_count - 1);

    write_side
        .delete_documents(
            ApiKey(Secret::new("my-write-api-key".to_string())),
            collection_id.clone(),
            vec![(document_count - 2).to_string()],
        )
        .await?;
    sleep(Duration::from_millis(100)).await;

    let result = read_side
        .search(
            ApiKey(Secret::new("my-read-api-key".to_string())),
            collection_id.clone(),
            json!({
                "term": "text",
            })
            .try_into()?,
        )
        .await?;
    assert_eq!(result.count, document_count - 2);

    let (write_side, read_side) = create(config.clone()).await?;
    let result = read_side
        .search(
            ApiKey(Secret::new("my-read-api-key".to_string())),
            collection_id.clone(),
            json!({
                "term": "text",
            })
            .try_into()?,
        )
        .await?;
    assert_eq!(result.count, document_count - 1);

    write_side
        .delete_documents(
            ApiKey(Secret::new("my-write-api-key".to_string())),
            collection_id.clone(),
            vec![(document_count - 2).to_string()],
        )
        .await?;
    sleep(Duration::from_millis(500)).await;

    let result = read_side
        .search(
            ApiKey(Secret::new("my-read-api-key".to_string())),
            collection_id.clone(),
            json!({
                "term": "text",
            })
            .try_into()?,
        )
        .await?;
    assert_eq!(result.count, document_count - 2);

    write_side.commit().await.unwrap();
    read_side.commit().await.unwrap();

    let (_, read_side) = create(config.clone()).await?;
    let result = read_side
        .search(
            ApiKey(Secret::new("my-read-api-key".to_string())),
            collection_id.clone(),
            json!({
                "term": "text",
            })
            .try_into()?,
        )
        .await?;
    assert_eq!(result.count, document_count - 2);

    Ok(())
}

// #[tokio::test(flavor = "multi_thread", worker_threads = 10)]
// async fn test_trigger() -> Result<()> {
//     let _ = tracing_subscriber::fmt::try_init();
//     let mut config = create_oramacore_config();
//     config.reader_side.config.insert_batch_commit_size = 1_000_000;
//     config.writer_side.config.insert_batch_commit_size = 1_000_000;

//     let (write_side, read_side) = create(config.clone()).await?;

//     let collection_id = CollectionId("test-collection".to_string());
//     write_side
//         .create_collection(
//             ApiKey(Secret::new("my-master-api-key".to_string())),
//             json!({
//                 "id": collection_id.0.clone(),
//                 "read_api_key": "my-read-api-key",
//                 "write_api_key": "my-write-api-key",
//             })
//             .try_into()?,
//         )
//         .await?;
//     write_side
//         .insert_segment(
//             collection_id.clone(),
//             Segment {
//                 id: "the id".to_string(),
//                 description: "".to_string(),
//                 name: "the name".to_string(),
//                 goal: Some("the goal".to_string()),
//             },
//         )
//         .await?;

//     sleep(Duration::from_millis(100)).await;

//     let output = read_side
//         .get_segment(collection_id, "the id".to_string())
//         .await?
//         .expect("Segment should be there");
//     assert_eq!(output.name, "the name");
//     assert_eq!(output.goal, Some("the goal".to_string()));

//     Ok(())
// }

#[tokio::test(flavor = "multi_thread", worker_threads = 10)]
async fn test_array_types() -> Result<()> {
    let _ = tracing_subscriber::fmt::try_init();
    let config = create_oramacore_config();
    let (write_side, read_side) = create(config.clone()).await?;

    let collection_id = CollectionId("test-collection".to_string());
    write_side
        .create_collection(
            ApiKey(Secret::new("my-master-api-key".to_string())),
            json!({
                "id": collection_id.0.clone(),
                "read_api_key": "my-read-api-key",
                "write_api_key": "my-write-api-key",
            })
            .try_into()?,
        )
        .await?;

    let document_count = 10;
    insert_docs(
        write_side.clone(),
        ApiKey(Secret::new("my-write-api-key".to_string())),
        collection_id.clone(),
        (0..document_count).map(|i| {
            json!({
                "id": i.to_string(),
                "text": vec!["text ".repeat(i + 1)],
                "number": vec![i],
                "bool": vec![i % 2 == 0],
            })
        }),
    )
    .await?;
    sleep(Duration::from_millis(500)).await;

    let result = read_side
        .search(
            ApiKey(Secret::new("my-read-api-key".to_string())),
            collection_id.clone(),
            json!({
                "term": "text",
            })
            .try_into()?,
        )
        .await?;
    assert_eq!(result.count, document_count);

    let result = read_side
        .search(
            ApiKey(Secret::new("my-read-api-key".to_string())),
            collection_id.clone(),
            json!({
                "term": "text",
                "where": {
                    "number": {
                        "eq": 5,
                    },
                }
            })
            .try_into()?,
        )
        .await?;
    assert_eq!(result.count, 1);

    let result = read_side
        .search(
            ApiKey(Secret::new("my-read-api-key".to_string())),
            collection_id.clone(),
            json!({
                "term": "text",
                "where": {
                    "bool": true,
                }
            })
            .try_into()?,
        )
        .await?;
    assert_eq!(result.count, 5);

    Ok(())
}

#[tokio::test(flavor = "multi_thread", worker_threads = 10)]
async fn test_document_duplication() -> Result<()> {
    let _ = tracing_subscriber::fmt::try_init();
    let config = create_oramacore_config();
    let (write_side, read_side) = create(config.clone()).await?;

    let collection_id = CollectionId("test-collection".to_string());
    write_side
        .create_collection(
            ApiKey(Secret::new("my-master-api-key".to_string())),
            json!({
                "id": collection_id.0.clone(),
                "read_api_key": "my-read-api-key",
                "write_api_key": "my-write-api-key",
            })
            .try_into()?,
        )
        .await?;

    insert_docs(
        write_side.clone(),
        ApiKey(Secret::new("my-write-api-key".to_string())),
        collection_id.clone(),
        vec![json!({
            "id": "1",
            "text": "B",
        })],
    )
    .await?;
    insert_docs(
        write_side.clone(),
        ApiKey(Secret::new("my-write-api-key".to_string())),
        collection_id.clone(),
        vec![json!({
            "id": "1",
            "text": "C",
        })],
    )
    .await?;

    let result = read_side
        .search(
            ApiKey(Secret::new("my-read-api-key".to_string())),
            collection_id.clone(),
            json!({
                "term": "B",
            })
            .try_into()?,
        )
        .await?;
    assert_eq!(result.count, 1);

    let result = read_side
        .search(
            ApiKey(Secret::new("my-read-api-key".to_string())),
            collection_id.clone(),
            json!({
                "term": "C",
            })
            .try_into()?,
        )
        .await?;
    assert_eq!(result.count, 0);

    Ok(())
}

#[tokio::test(flavor = "multi_thread")]
async fn test_simple() -> Result<()> {
    let _ = tracing_subscriber::fmt::try_init();
    let config = create_oramacore_config();
    let (write_side, read_side) = create(config.clone()).await?;

    let collection_id = CollectionId("test-collection".to_string());
    create_collection(write_side.clone(), collection_id.clone()).await?;
    insert_docs(
        write_side.clone(),
        ApiKey(Secret::new("my-write-api-key".to_string())),
        collection_id.clone(),
        vec![json!({
            "title": "bar",
        })],
    )
    .await?;

    let output = read_side
        .search(
            ApiKey(Secret::new("my-read-api-key".to_string())),
            collection_id.clone(),
            json!({
                "term": "bar",
            })
            .try_into()?,
        )
        .await?;
    let before = output.hits[0].document.as_ref().unwrap().inner.get();

    read_side.commit().await?;

    let output = read_side
        .search(
            ApiKey(Secret::new("my-read-api-key".to_string())),
            collection_id,
            json!({
                "term": "bar",
            })
            .try_into()?,
        )
        .await?;
    let after = output.hits[0].document.as_ref().unwrap().inner.get();

    assert_eq!(before, after);

    Ok(())
}

<<<<<<< HEAD
#[tokio::test(flavor = "multi_thread")]
async fn test_commit_hooks() -> Result<()> {
    let _ = tracing_subscriber::fmt::try_init();
    let config = create_oramacore_config();
    let (write_side, read_side) = create(config.clone()).await?;

    let collection_id = CollectionId("test-collection".to_string());
    create_collection(write_side.clone(), collection_id.clone()).await?;

    let code = r#"
function foo() {
    return "The pen is on the table.";
}
"#;

    write_side
        .insert_javascript_hook(
            ApiKey(Secret::new("my-write-api-key".to_string())),
            collection_id.clone(),
            HookName::SelectEmbeddingsProperties,
            code.to_string(),
        )
        .await?;

    insert_docs(
        write_side.clone(),
        ApiKey(Secret::new("my-write-api-key".to_string())),
        collection_id.clone(),
        vec![json!({
            "title": "Today I want to listen only Max Pezzali.",
        })],
    )
    .await?;

    let output = read_side
        .search(
            ApiKey(Secret::new("my-read-api-key".to_string())),
            collection_id.clone(),
            json!({
                "mode": "vector",
                "term": "The pen is on the table.",
            })
            .try_into()?,
        )
        .await?;
    assert_eq!(output.count, 1);

    let output = read_side
        .search(
            ApiKey(Secret::new("my-read-api-key".to_string())),
            collection_id.clone(),
            json!({
                "mode": "vector",
                "term": "Today I want to listen only Max Pezzali.",
            })
            .try_into()?,
        )
        .await?;
    assert_eq!(output.count, 0);

    read_side.commit().await?;
    write_side.commit().await?;

    let (write_side, read_side) = create(config.clone()).await?;

    let output = read_side
        .search(
            ApiKey(Secret::new("my-read-api-key".to_string())),
            collection_id.clone(),
            json!({
                "mode": "vector",
                "term": "The pen is on the table.",
            })
            .try_into()?,
        )
        .await?;
    assert_eq!(output.count, 1);

    let output = read_side
        .search(
            ApiKey(Secret::new("my-read-api-key".to_string())),
            collection_id.clone(),
            json!({
                "mode": "vector",
                "term": "My dog is barking.",
            })
            .try_into()?,
        )
        .await?;
    assert_eq!(output.count, 0);

    insert_docs(
        write_side.clone(),
        ApiKey(Secret::new("my-write-api-key".to_string())),
        collection_id.clone(),
        vec![json!({
            "title": "My dog is barking.",
        })],
    )
    .await?;
    sleep(Duration::from_millis(500)).await;

    let output = read_side
        .search(
            ApiKey(Secret::new("my-read-api-key".to_string())),
            collection_id.clone(),
            json!({
                "mode": "vector",
                "term": "The pen is on the table.",
            })
            .try_into()?,
        )
        .await?;
    assert_eq!(output.count, 2);

    let output = read_side
        .search(
            ApiKey(Secret::new("my-read-api-key".to_string())),
            collection_id.clone(),
            json!({
                "mode": "vector",
                "term": "My dog is barking.",
            })
            .try_into()?,
        )
        .await?;
    assert_eq!(output.count, 0);

    read_side.commit().await?;
    write_side.commit().await?;

    let (_, read_side) = create(config.clone()).await?;

    let output = read_side
        .search(
            ApiKey(Secret::new("my-read-api-key".to_string())),
            collection_id.clone(),
            json!({
                "mode": "vector",
                "term": "The pen is on the table.",
            })
            .try_into()?,
        )
        .await?;
    assert_eq!(output.count, 2);

    let output = read_side
        .search(
            ApiKey(Secret::new("my-read-api-key".to_string())),
            collection_id.clone(),
            json!({
                "mode": "vector",
                "term": "My dog is barking.",
            })
            .try_into()?,
        )
        .await?;
    assert_eq!(output.count, 0);

    Ok(())
}

#[tokio::test(flavor = "multi_thread")]
async fn test_stats() -> Result<()> {
    let _ = tracing_subscriber::fmt::try_init();
    let config = create_oramacore_config();
    let (write_side, read_side) = create(config.clone()).await?;

    let collection_id = CollectionId("test-collection".to_string());
    create_collection(write_side.clone(), collection_id.clone()).await?;

    insert_docs(
        write_side.clone(),
        ApiKey(Secret::new("my-write-api-key".to_string())),
        collection_id.clone(),
        vec![json!({
            "title": "Today I want to listen only Max Pezzali.",
        })],
    )
    .await?;

    let stats_before = read_side
        .collection_stats(
            ApiKey(Secret::new("my-read-api-key".to_string())),
            collection_id.clone(),
        )
        .await?;

    assert_eq!(stats_before.document_count, 1);
    // id, title, ___orama_auto_embedding
    assert_eq!(stats_before.fields_stats.len(), 3);

    read_side.commit().await?;

    let stats_after = read_side
        .collection_stats(
            ApiKey(Secret::new("my-read-api-key".to_string())),
            collection_id.clone(),
        )
        .await?;

    assert_eq!(stats_after.document_count, 1);
    // id, title, ___orama_auto_embedding
    assert_eq!(stats_after.fields_stats.len(), 3);

    Ok(())
}
=======
// #[tokio::test(flavor = "multi_thread")]
// async fn test_triggers() -> Result<()> {
//     use crate::collection_manager::sides::triggers::Trigger;

//     let _ = tracing_subscriber::fmt::try_init();
//     let config = create_oramacore_config();
//     let (write_side, read_side) = create(config.clone()).await?;

//     let collection_id = CollectionId("test-collection".to_string());

//     let new_trigger = InsertTriggerParams {
//         name: "new_trigger".to_string(),
//         description: "new_trigger description".to_string(),
//         response: "new_trigger response".to_string(),
//         segment_id: None,
//     };

//     let inserted_trigger = write_side
//         .insert_trigger(collection_id.clone(), new_trigger.clone())
//         .await?;

//     assert!(inserted_trigger.name == new_trigger.name);

//     let updated_trigger = Trigger {
//         id: inserted_trigger.id.clone(),
//         name: "updated_trigger".to_string(),
//         description: "updated_trigger description".to_string(),
//         response: "updated_trigger response".to_string(),
//         segment_id: None,
//     };

//     let updated_trigger_response = write_side
//         .update_trigger(collection_id, updated_trigger.clone())
//         .await?
//         .unwrap();

//     assert!(updated_trigger_response.name == updated_trigger.name);
//     assert!(updated_trigger_response.description == updated_trigger.description);
//     assert!(updated_trigger_response.response == updated_trigger.response);

//     Ok(())
// }
>>>>>>> b779bd1a

async fn create_collection(write_side: Arc<WriteSide>, collection_id: CollectionId) -> Result<()> {
    write_side
        .create_collection(
            ApiKey(Secret::new("my-master-api-key".to_string())),
            json!({
                "id": collection_id.0.clone(),
                "read_api_key": "my-read-api-key",
                "write_api_key": "my-write-api-key",
            })
            .try_into()?,
        )
        .await?;
    sleep(Duration::from_millis(100)).await;

    Ok(())
}

async fn insert_docs<I>(
    write_side: Arc<WriteSide>,
    write_api_key: ApiKey,
    collection_id: CollectionId,
    docs: I,
) -> Result<()>
where
    I: IntoIterator<Item = serde_json::Value>,
{
    let document_list: Vec<serde_json::value::Value> = docs.into_iter().collect();
    let document_list: DocumentList = document_list.try_into()?;

    write_side
        .write(write_api_key, collection_id, document_list)
        .await?;

    sleep(Duration::from_millis(1_000)).await;

    Ok(())
}<|MERGE_RESOLUTION|>--- conflicted
+++ resolved
@@ -13,13 +13,8 @@
 use crate::{
     build_orama,
     collection_manager::{
-<<<<<<< HEAD
         dto::ApiKey,
         sides::{hooks::HookName, ReadSide, WriteSide},
-=======
-        dto::{ApiKey, InsertTriggerParams},
-        sides::{segments::Segment, ReadSide, WriteSide},
->>>>>>> b779bd1a
     },
     tests::utils::{create_grpc_server, create_oramacore_config},
     types::{CollectionId, DocumentList},
@@ -1830,7 +1825,6 @@
     Ok(())
 }
 
-<<<<<<< HEAD
 #[tokio::test(flavor = "multi_thread")]
 async fn test_commit_hooks() -> Result<()> {
     let _ = tracing_subscriber::fmt::try_init();
@@ -2038,7 +2032,7 @@
 
     Ok(())
 }
-=======
+
 // #[tokio::test(flavor = "multi_thread")]
 // async fn test_triggers() -> Result<()> {
 //     use crate::collection_manager::sides::triggers::Trigger;
@@ -2081,7 +2075,6 @@
 
 //     Ok(())
 // }
->>>>>>> b779bd1a
 
 async fn create_collection(write_side: Arc<WriteSide>, collection_id: CollectionId) -> Result<()> {
     write_side
