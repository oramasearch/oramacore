--- conflicted
+++ resolved
@@ -14,11 +14,7 @@
     ai::AIServiceConfig,
     build_orama,
     collection_manager::{
-<<<<<<< HEAD
-        dto::ApiKey,
-=======
-        dto::DeleteDocuments,
->>>>>>> d3d9d1a4
+        dto::{ApiKey, DeleteDocuments},
         sides::{
             CollectionsWriterConfig, IndexesConfig, OramaModelSerializable, ReadSide, WriteSide,
         },
@@ -1021,30 +1017,7 @@
         }));
     }
     write_side
-<<<<<<< HEAD
-        .write(
-            ApiKey(Secret::new("my-write-api-key".to_string())),
-            collection_id.clone(),
-            vec![
-                json!({
-                    "id": "1",
-                    "text": "The cat is sleeping on the table.",
-                }),
-                json!({
-                    "id": "2",
-                    "text": "A cat rests peacefully on the sofa.",
-                }),
-                json!({
-                    "id": "3",
-                    "text": "The dog is barking loudly in the yard.",
-                }),
-            ]
-            .try_into()
-            .unwrap(),
-        )
-=======
-        .write(collection_id.clone(), docs.try_into().unwrap())
->>>>>>> d3d9d1a4
+        .write(ApiKey(Secret::new("my-write-api-key".to_string())), collection_id.clone(), docs.try_into().unwrap())
         .await?;
 
     sleep(Duration::from_millis(500)).await;
