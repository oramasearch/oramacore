--- conflicted
+++ resolved
@@ -14,12 +14,8 @@
 
 use crate::{
     ai::advanced_autoquery::QueryMappedSearchResult,
-<<<<<<< HEAD
     collection_manager::sides::read::SearchAnalyticEventOrigin,
-=======
-    collection_manager::sides::read::AnalyticSearchEventInvocationType,
     types::{HybridMode, Similarity, Threshold, VectorMode},
->>>>>>> 0434f272
 };
 
 use crate::{
