--- conflicted
+++ resolved
@@ -13,11 +13,7 @@
 
 use crate::{
     collection_manager::sides::ReadSide,
-<<<<<<< HEAD
-    types::{ApiKey, CollectionId, NLPSearchRequest, SearchParams},
-=======
-    types::{ApiKey, CollectionId, CollectionStatsRequest, SearchParams},
->>>>>>> 45617eeb
+    types::{ApiKey, CollectionId, CollectionStatsRequest, NLPSearchRequest, SearchParams},
     web_server::api::util::print_error,
 };
 
