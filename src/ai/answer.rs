--- conflicted
+++ resolved
@@ -4,13 +4,8 @@
 use std::{collections::HashMap, sync::Arc, time::Duration};
 use thiserror::Error;
 use tokio::sync::mpsc::error::SendError;
-<<<<<<< HEAD
-use tokio_stream::{wrappers::ReceiverStream, StreamExt};
+use tokio_stream::StreamExt;
 use tracing::{error, info, warn};
-=======
-use tokio_stream::StreamExt;
-use tracing::{info, warn};
->>>>>>> a003701f
 
 use crate::{
     ai::{
@@ -20,18 +15,12 @@
         run_hooks::{run_before_answer, run_before_retrieval},
     },
     collection_manager::sides::{
-<<<<<<< HEAD
         read::{AnalyticSearchEventInvocationType, ReadError, ReadSide},
-        segments::{Segment, SegmentError},
-=======
-        read::{ReadError, ReadSide},
->>>>>>> a003701f
         system_prompts::SystemPrompt,
     },
     types::{
-        ApiKey, CollectionId, IndexId, Interaction, InteractionLLMConfig, InteractionMessage,
-        Limit, Properties, Role, SearchMode, SearchOffset, SearchParams, SearchResultHit,
-        Similarity, VectorMode,
+        ApiKey, CollectionId, IndexId, Interaction, InteractionLLMConfig, Limit, Properties,
+        SearchMode, SearchOffset, SearchParams, SearchResultHit, Similarity, VectorMode,
     },
 };
 
@@ -234,7 +223,7 @@
         let search_result_str = serde_json::to_string(&search_results).unwrap();
         sender.send(AnswerEvent::SearchResults(search_results.clone()))?;
 
-        let mut variables = vec![
+        let variables = vec![
             ("question".to_string(), interaction.query.clone()),
             ("context".to_string(), search_result_str.clone()),
         ];
