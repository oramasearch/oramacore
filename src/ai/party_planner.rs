--- conflicted
+++ resolved
@@ -9,16 +9,10 @@
 use tokio_stream::wrappers::ReceiverStream;
 
 use crate::{
-<<<<<<< HEAD
     collection_manager::sides::{
         read::{AnalyticSearchEventInvocationType, ReadSide},
-        segments::Segment,
         system_prompts::SystemPrompt,
-        triggers::Trigger,
     },
-=======
-    collection_manager::sides::{read::ReadSide, system_prompts::SystemPrompt},
->>>>>>> a003701f
     types::{
         ApiKey, AutoMode, CollectionId, InteractionLLMConfig, InteractionMessage, Limit,
         Properties, Role, SearchMode, SearchOffset, SearchParams, SearchResult,
@@ -122,7 +116,7 @@
         }
 
         // Create the full user input. If possible, add trigger and segment information.
-        let mut full_input = format!("### User Input\n{}", input.clone());
+        let full_input = format!("### User Input\n{}", input.clone());
 
         history.push(InteractionMessage {
             role: Role::User,
